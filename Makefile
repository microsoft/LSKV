--- conflicted
+++ resolved
@@ -42,38 +42,20 @@
 .PHONY: build-virtual
 build-virtual: .venv
 	mkdir -p $(BUILD)
-<<<<<<< HEAD
-	cd $(BUILD)
-	cd $(BUILD) && CC=$(CC) CXX=$(CXX) cmake -DCOMPILE_TARGETS=virtual -DCMAKE_EXPORT_COMPILE_COMMANDS=1 -DCCF_UNSAFE=OFF -GNinja ..
+	cd $(BUILD) && CC=$(CC) CXX=$(CXX) cmake -DCOMPILE_TARGET=virtual -DCMAKE_EXPORT_COMPILE_COMMANDS=1 -DVERBOSE_LOGGING=OFF -DCCF_UNSAFE=OFF -GNinja ..
 	. .venv/bin/activate && cd $(BUILD) && ninja
-=======
-	cd $(BUILD) && CC=$(CC) CXX=$(CXX) cmake -DCOMPILE_TARGET=virtual -DCMAKE_EXPORT_COMPILE_COMMANDS=1 -DVERBOSE_LOGGING=OFF -DCCF_UNSAFE=OFF -GNinja ..
-	cd $(BUILD) && ninja
->>>>>>> 8e944d7f
 
 .PHONY: build-virtual-unsafe
 build-virtual-unsafe: .venv
 	mkdir -p $(BUILD)
-<<<<<<< HEAD
-	cd $(BUILD)
-	cd $(BUILD) && CC=$(CC) CXX=$(CXX) cmake -DCOMPILE_TARGETS=virtual -DCMAKE_EXPORT_COMPILE_COMMANDS=1 -DCCF_UNSAFE=ON -GNinja ..
+	cd $(BUILD) && CC=$(CC) CXX=$(CXX) cmake -DCOMPILE_TARGET=virtual -DCMAKE_EXPORT_COMPILE_COMMANDS=1 -DVERBOSE_LOGGING=ON -DCCF_UNSAFE=ON -GNinja ..
 	. .venv/bin/activate && cd $(BUILD) && ninja
-=======
-	cd $(BUILD) && CC=$(CC) CXX=$(CXX) cmake -DCOMPILE_TARGET=virtual -DCMAKE_EXPORT_COMPILE_COMMANDS=1 -DVERBOSE_LOGGING=ON -DCCF_UNSAFE=ON -GNinja ..
-	cd $(BUILD) && ninja
->>>>>>> 8e944d7f
 
 .PHONY: build-sgx
 build-sgx: .venv
 	mkdir -p $(BUILD)
-<<<<<<< HEAD
-	cd $(BUILD)
-	cd $(BUILD) && CC=$(CC) CXX=$(CXX) cmake -DCOMPILE_TARGETS=sgx -DCMAKE_EXPORT_COMPILE_COMMANDS=1 -GNinja ..
+	cd $(BUILD) && CC=$(OE_CC) CXX=$(OE_CXX) cmake -DCOMPILE_TARGET=sgx -DCMAKE_EXPORT_COMPILE_COMMANDS=1 -DVERBOSE_LOGGING=OFF -DCCF_UNSAFE=OFF -GNinja ..
 	. .venv/bin/activate && cd $(BUILD) && ninja
-=======
-	cd $(BUILD) && CC=$(OE_CC) CXX=$(OE_CXX) cmake -DCOMPILE_TARGET=sgx -DCMAKE_EXPORT_COMPILE_COMMANDS=1 -DVERBOSE_LOGGING=OFF -DCCF_UNSAFE=OFF -GNinja ..
-	cd $(BUILD) && ninja
->>>>>>> 8e944d7f
 
 .PHONY: build-docker-virtual
 build-docker-virtual:
