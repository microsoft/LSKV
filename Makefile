# Copyright (c) Microsoft Corporation. All rights reserved.
# Licensed under the MIT License.
BUILD=build
CCF_PREFIX_VIRTUAL=/opt/ccf_virtual
CCF_PREFIX_SGX=/opt/ccf_sgx

CC!=which clang-10
CXX!=which clang++-10

OE_CC=/opt/oe_lvi/clang-10
OE_CXX=/opt/oe_lvi/clang++-10

ETCD_VER=v3.5.4
ETCD_DOWNLOAD_URL=https://github.com/etcd-io/etcd/releases/download

CPP_FILES=$(wildcard src/**/*.cpp)
H_FILES=$(wildcard src/**/*.h)

BIN_DIR=bin

CCF_VER=ccf-3.0.0-rc1
CCF_VER_LOWER=ccf_virtual_3.0.0_rc1
CCF_SGX_VER_LOWER=ccf_sgx_3.0.0_rc1
CCF_SGX_UNSAFE_VER_LOWER=ccf_sgx_unsafe_3.0.0_rc1

.PHONY: install-ccf-virtual
install-ccf-virtual:
	wget -c https://github.com/microsoft/CCF/releases/download/$(CCF_VER)/$(CCF_VER_LOWER)_amd64.deb # download deb
	sudo apt install ./$(CCF_VER_LOWER)_amd64.deb # Installs CCF under /opt/ccf_virtual
	/opt/ccf_virtual/getting_started/setup_vm/run.sh /opt/ccf_virtual/getting_started/setup_vm/app-dev.yml  # Install dependencies

.PHONY: install-ccf-sgx
install-ccf-sgx:
	wget -c https://github.com/microsoft/CCF/releases/download/$(CCF_VER)/$(CCF_SGX_VER_LOWER)_amd64.deb # download deb
	sudo apt install ./$(CCF_SGX_VER_LOWER)_amd64.deb # Installs CCF under /opt/ccf_sgx
	/opt/ccf_sgx/getting_started/setup_vm/run.sh /opt/ccf_sgx/getting_started/setup_vm/app-dev.yml  # Install dependencies

.PHONY: install-ccf-sgx-unsafe
install-ccf-sgx-unsafe:
	wget -c https://github.com/microsoft/CCF/releases/download/$(CCF_VER)/$(CCF_SGX_UNSAFE_VER_LOWER)_amd64.deb # download deb
	sudo apt install ./$(CCF_SGX_UNSAFE_VER_LOWER)_amd64.deb # Installs CCF under /opt/ccf_sgx_unsafe
	/opt/ccf_sgx_unsafe/getting_started/setup_vm/run.sh /opt/ccf_sgx_unsafe/getting_started/setup_vm/app-dev.yml  # Install dependencies

.PHONY: build-virtual
build-virtual: .venv
	mkdir -p $(BUILD)
	cd $(BUILD) && CC=$(CC) CXX=$(CXX) cmake -DCOMPILE_TARGET=virtual -DCMAKE_EXPORT_COMPILE_COMMANDS=1 -DVERBOSE_LOGGING=OFF -DCCF_UNSAFE=OFF -GNinja ..
	. .venv/bin/activate && cd $(BUILD) && ninja

<<<<<<< HEAD
.PHONY: build-virtual-unsafe
build-virtual-unsafe: .venv
	mkdir -p $(BUILD)
	cd $(BUILD) && CC=$(CC) CXX=$(CXX) cmake -DCOMPILE_TARGET=virtual -DCMAKE_EXPORT_COMPILE_COMMANDS=1 -DVERBOSE_LOGGING=ON -DCCF_UNSAFE=ON -GNinja ..
	. .venv/bin/activate && cd $(BUILD) && ninja
=======
.PHONY: build-virtual-verbose
build-virtual-verbose:
	mkdir -p $(BUILD)
	cd $(BUILD) && CC=$(CC) CXX=$(CXX) cmake -DCOMPILE_TARGET=virtual -DCMAKE_EXPORT_COMPILE_COMMANDS=1 -DVERBOSE_LOGGING=ON -DCCF_UNSAFE=OFF -GNinja ..
	cd $(BUILD) && ninja
>>>>>>> 374b6edd

.PHONY: build-sgx
build-sgx: .venv
	mkdir -p $(BUILD)
	cd $(BUILD) && CC=$(OE_CC) CXX=$(OE_CXX) cmake -DCOMPILE_TARGET=sgx -DCMAKE_EXPORT_COMPILE_COMMANDS=1 -DVERBOSE_LOGGING=OFF -DCCF_UNSAFE=OFF -GNinja ..
	. .venv/bin/activate && cd $(BUILD) && ninja

.PHONY: build-docker-virtual
build-docker-virtual:
	docker build -t ccfmsrc.azurecr.io/public/lskv:latest-virtual -f Dockerfile.virtual .

.PHONY: build-docker-sgx
build-docker-sgx:
	docker build -t ccfmsrc.azurecr.io/public/lskv:latest-sgx -f Dockerfile.sgx .

.PHONY: build-docker
build-docker: build-docker-virtual build-docker-sgx

.PHONY: debug-dockerignore
debug-dockerignore:
	docker build --no-cache -t build-context -f Dockerfile.ignore .
	docker run --rm build-context

.PHONY: run-virtual
run-virtual: build-virtual
	VENV_DIR=.venv $(CCF_PREFIX_VIRTUAL)/bin/sandbox.sh -p $(BUILD)/liblskv.virtual.so --http2

.PHONY: run-virtual-verbose
run-virtual-verbose: build-virtual-verbose
	VENV_DIR=.venv $(CCF_PREFIX_VIRTUAL)/bin/sandbox.sh -p $(BUILD)/liblskv.virtual.so --http2

.PHONY: run-virtual-http1
run-virtual-http1: build-virtual
	VENV_DIR=.venv $(CCF_PREFIX_VIRTUAL)/bin/sandbox.sh -p $(BUILD)/liblskv.virtual.so

.PHONY: run-virtual-verbose-http1
run-virtual-verbose-http1: build-virtual-verbose
	VENV_DIR=.venv $(CCF_PREFIX_VIRTUAL)/bin/sandbox.sh -p $(BUILD)/liblskv.virtual.so

.PHONY: run-sgx
run-sgx: build-sgx
	VENV_DIR=.venv $(CCF_PREFIX_SGX)/bin/sandbox.sh -p $(BUILD)/liblskv.enclave.so.signed -e release --http2

.PHONY: test-virtual
test-virtual: build-virtual patched-etcd
	./integration-tests.sh -v

.PHONY: tests
tests: build-virtual .venv
	. .venv/bin/activate && pytest -v

.PHONY: patched-etcd
patched-etcd:
	rm -rf $(BUILD)/3rdparty/etcd
	mkdir -p $(BUILD)/3rdparty
	cp -r 3rdparty/etcd $(BUILD)/3rdparty/.
	git apply --directory=$(BUILD)/3rdparty/etcd patches/0001-etcd-patches.patch

.PHONY: patched-k6
patched-k6:
	rm -rf $(BUILD)/3rdparty/k6
	mkdir -p $(BUILD)/3rdparty
	cp -r 3rdparty/k6 $(BUILD)/3rdparty/.
	git apply --directory=$(BUILD)/3rdparty/k6 patches/k6-micro.diff

$(BIN_DIR)/benchmark: patched-etcd
	cd $(BUILD)/3rdparty/etcd && go build -buildvcs=false ./tools/benchmark
	mkdir -p $(BIN_DIR)
	mv $(BUILD)/3rdparty/etcd/benchmark $(BIN_DIR)/benchmark

$(BIN_DIR)/etcd:
	rm -f /tmp/etcd-$(ETCD_VER)-linux-amd64.tar.gz
	rm -rf /tmp/etcd-download-test && mkdir -p /tmp/etcd-download-test
	curl -L $(ETCD_DOWNLOAD_URL)/$(ETCD_VER)/etcd-$(ETCD_VER)-linux-amd64.tar.gz -o /tmp/etcd-$(ETCD_VER)-linux-amd64.tar.gz
	tar xzvf /tmp/etcd-$(ETCD_VER)-linux-amd64.tar.gz -C /tmp/etcd-download-test --strip-components=1
	rm -f /tmp/etcd-$(ETCD_VER)-linux-amd64.tar.gz
	mkdir -p $(BIN_DIR)
	mv /tmp/etcd-download-test/etcdctl $(BIN_DIR)/etcdctl
	mv /tmp/etcd-download-test/etcd $(BIN_DIR)/etcd

$(BIN_DIR)/etcdctl: $(BIN_DIR)/etcd

.PHONY: $(BIN_DIR)/go-ycsb
$(BIN_DIR)/go-ycsb:
	cd 3rdparty/go-ycsb && make && mv bin/go-ycsb ../../bin/.

$(BIN_DIR)/k6: patched-k6
	cd $(BUILD)/3rdparty/k6 && go build -buildvcs=false
	mkdir -p $(BIN_DIR)
	mv $(BUILD)/3rdparty/k6/k6 $(BIN_DIR)/k6

.PHONY: benchmark-virtual
benchmark-virtual: $(BIN_DIR)/etcd $(BIN_DIR)/benchmark build-virtual .venv certs
	. .venv/bin/activate && python3 benchmark/etcd.py --virtual

.PHONY: benchmark-sgx
benchmark-sgx: $(BIN_DIR)/etcd $(BIN_DIR)/benchmark build-virtual build-sgx .venv certs
	. .venv/bin/activate && python3 benchmark/etcd.py --sgx

.PHONY: benchmark-all
benchmark-all: $(BIN_DIR)/etcd $(BIN_DIR)/benchmark build-virtual build-sgx .venv certs
	. .venv/bin/activate && python3 benchmark/etcd.py --sgx --virtual --insecure --worker-threads 0 2 4 8 --clients 1 10 100 --connections 1 10 100 --prefill-num-keys 0 10 100 1000 --prefill-value-size 10 40 160 640 --rate 10 100 1000

.PHONY: .venv
.venv: requirements.txt
	python3 -m venv .venv
	. .venv/bin/activate && pip3 install -r requirements.txt

.PHONY: notebook
notebook: .venv
	. .venv/bin/activate && jupyter notebook

.PHONY: execute-notebook
execute-notebook: .venv
	. .venv/bin/activate && jupyter nbconvert --execute --to notebook --inplace benchmark/etcd-analysis.ipynb
	. .venv/bin/activate && jupyter nbconvert --execute --to notebook --inplace benchmark/ycsb-analysis.ipynb
	. .venv/bin/activate && jupyter nbconvert --execute --to notebook --inplace benchmark/perf-analysis.ipynb
	. .venv/bin/activate && jupyter nbconvert --execute --to notebook --inplace benchmark/k6-analysis.ipynb

.PHONY: clear-notebook
clear-notebook: .venv
	. .venv/bin/activate && jupyter nbconvert --clear-output **/*.ipynb

$(BIN_DIR)/cfssl:
	mkdir -p $(BIN_DIR)
	curl -s -L -o $(BIN_DIR)/cfssl https://pkg.cfssl.org/R1.2/cfssl_linux-amd64
	curl -s -L -o $(BIN_DIR)/cfssljson https://pkg.cfssl.org/R1.2/cfssljson_linux-amd64
	chmod +x $(BIN_DIR)/cfssl
	chmod +x $(BIN_DIR)/cfssljson

$(BIN_DIR)/cfssljson: $(BIN_DIR)/cfssl

.PHONY: certs
certs: $(BIN_DIR)/cfssl $(BIN_DIR)/cfssljson .venv
	. .venv/bin/activate && ./certs.py

.PHONY: cpplint
cpplint: $(CPP_FILES) $(H_FILES)
	cpplint --filter=-whitespace/braces,-whitespace/indent,-whitespace/comments,-whitespace/newline,-build/include_order,-build/include_subdir,-runtime/references,-runtime/indentation_namespace $(CPP_FILES) $(H_FILES)

.PHONY: clean
clean:
	rm -rf $(BUILD)<|MERGE_RESOLUTION|>--- conflicted
+++ resolved
@@ -47,19 +47,11 @@
 	cd $(BUILD) && CC=$(CC) CXX=$(CXX) cmake -DCOMPILE_TARGET=virtual -DCMAKE_EXPORT_COMPILE_COMMANDS=1 -DVERBOSE_LOGGING=OFF -DCCF_UNSAFE=OFF -GNinja ..
 	. .venv/bin/activate && cd $(BUILD) && ninja
 
-<<<<<<< HEAD
-.PHONY: build-virtual-unsafe
-build-virtual-unsafe: .venv
-	mkdir -p $(BUILD)
-	cd $(BUILD) && CC=$(CC) CXX=$(CXX) cmake -DCOMPILE_TARGET=virtual -DCMAKE_EXPORT_COMPILE_COMMANDS=1 -DVERBOSE_LOGGING=ON -DCCF_UNSAFE=ON -GNinja ..
-	. .venv/bin/activate && cd $(BUILD) && ninja
-=======
 .PHONY: build-virtual-verbose
 build-virtual-verbose:
 	mkdir -p $(BUILD)
 	cd $(BUILD) && CC=$(CC) CXX=$(CXX) cmake -DCOMPILE_TARGET=virtual -DCMAKE_EXPORT_COMPILE_COMMANDS=1 -DVERBOSE_LOGGING=ON -DCCF_UNSAFE=OFF -GNinja ..
 	cd $(BUILD) && ninja
->>>>>>> 374b6edd
 
 .PHONY: build-sgx
 build-sgx: .venv
