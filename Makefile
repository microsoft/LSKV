--- conflicted
+++ resolved
@@ -48,14 +48,11 @@
 
 $(BIN_DIR)/etcdctl: $(BIN_DIR)/etcd
 
-<<<<<<< HEAD
-benchmark: $(BIN_DIR)/etcd $(BIN_DIR)/benchmark build-virtual certs
-=======
-benchmark: $(BIN_DIR)/etcd $(BIN_DIR)/benchmark build-virtual .venv
+.PHONY: benchmark
+benchmark: $(BIN_DIR)/etcd $(BIN_DIR)/benchmark build-virtual .venv certs
 	. .venv/bin/activate && ./benchmark.py
 
 .venv: requirements.txt
->>>>>>> b363500e
 	python3 -m venv .venv
 	. .venv/bin/activate && pip3 install -r requirements.txt
 
