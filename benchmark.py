#!/usr/bin/env python3
# Copyright (c) Microsoft Corporation. All rights reserved.
# Licensed under the MIT License.

from subprocess import Popen

from dataclasses import asdict, dataclass
import argparse
import abc
import shutil
import time
import cimetrics.upload
import logging
import pandas as pd
import socket
import os
from typing import List, Tuple

logging.basicConfig(format="%(asctime)s %(levelname)s %(message)s", level=logging.INFO)


def wait_for_port(port, tries=60) -> bool:
    s = socket.socket(socket.AF_INET, socket.SOCK_STREAM)
    for i in range(0, tries):
        try:
            s.connect(("127.0.0.1", port))
            logging.info(f"finished waiting for port ({port}) to be open, try {i}")
            time.sleep(1)
            return True
        except:
            logging.info(f"waiting for port ({port}) to be open, try {i}")
            time.sleep(1)
    logging.error(f"took too long waiting for port {port} ({tries}s)")
    return False


def wait_for_file(file: str, tries=60) -> bool:
    for i in range(0, tries):
        if os.path.exists(file):
            logging.info(f"finished waiting for file ({file}) to exist, try {i}")
            return True
        logging.info(f"waiting for file ({file}) to exist, try {i}")
        time.sleep(1)
    logging.error(f"took too long waiting for file {file} ({tries}s)")
    return False


@dataclass
class Config:
    name: str
    port: int
    tls: bool
    sgx: bool
    worker_threads: int

    def to_str(self) -> str:
        d = asdict(self)
        s = []
        for k, v in d.items():
            s.append(f"{k}={v}")
        return ",".join(s)


class Store(abc.ABC):
    def __init__(self, bench_dir: str, config: Config):
        self.config = config
        self.bench_dir = bench_dir

    @abc.abstractmethod
    def spawn(self) -> Popen:
        raise NotImplemented

    @abc.abstractmethod
    def bench(self, _bench_cmd: List[str]):
        raise NotImplemented

    def wait_for_ready(self):
        wait_for_port(self.config.port)

    def output_dir(self) -> str:
        d = os.path.join(self.bench_dir, self.config.to_str())
        if not os.path.exists(d):
            logging.info(f"creating output dir: {d}")
            os.makedirs(d)
        return d

    def cleanup(self):
        # no cleanup for the base class to do and not a required method
        pass


class EtcdStore(Store):
    def spawn(self) -> Popen:
        logging.info(f"spawning {self.config.to_str()}")
        client_urls = f"{self.scheme()}://127.0.0.1:{self.config.port}"
        with open(os.path.join(self.output_dir(), "node.out"), "w") as out:
            with open(os.path.join(self.output_dir(), "node.err"), "w") as err:
                etcd_cmd = [
                    "bin/etcd",
                    "--listen-client-urls",
                    client_urls,
                    "--advertise-client-urls",
                    client_urls,
                ]
                if self.config.tls:
                    etcd_cmd += [
                        "--cert-file",
                        "certs/server.pem",
                        "--key-file",
                        "certs/server-key.pem",
                        "--trusted-ca-file",
                        "certs/ca.pem",
                    ]
                return Popen(etcd_cmd, stdout=out, stderr=err)

    def bench(self, bench_cmd: List[str]) -> Tuple[Popen, str]:
        with open(os.path.join(self.output_dir(), "bench.out"), "w") as out:
            with open(os.path.join(self.output_dir(), "bench.err"), "w") as err:
                timings_file = os.path.join(self.output_dir(), "timings.csv")
                bench_cmd = ["--csv-file", timings_file] + bench_cmd
                bench = [
                    "bin/benchmark",
                    "--endpoints",
                    f"{self.scheme()}://127.0.0.1:{self.config.port}",
                ]
                if self.config.tls:
                    bench += [
                        "--cacert",
                        "certs/ca.pem",
                        "--cert",
                        "certs/client.pem",
                        "--key",
                        "certs/client-key.pem",
                    ]
                bench += bench_cmd
                p = Popen(bench, stdout=out, stderr=err)
                return p, timings_file

    def scheme(self) -> str:
        if self.config.tls:
            return "https"
        else:
            return "http"

    def cleanup(self):
        shutil.rmtree("default.etcd", ignore_errors=True)


<<<<<<< HEAD
class CCFKVSStore(Store):
=======
class LSKVStore(Store):
    def __init__(self, bench_dir: str, port: int, sgx: bool):
        Store.__init__(self, bench_dir, port)
        self.sgx = sgx

>>>>>>> bb97ba2d
    def spawn(self) -> Popen:
        logging.info(f"spawning {self.config.to_str()}")
        with open(os.path.join(self.output_dir(), "node.out"), "w") as out:
            with open(os.path.join(self.output_dir(), "node.err"), "w") as err:
<<<<<<< HEAD
                libargs = ["build/libccf_kvs.virtual.so"]
                if self.config.sgx:
                    libargs = ["build/libccf_kvs.enclave.so.signed", "-e", "release"]
=======
                libargs = ["build/liblskv.virtual.so"]
                if self.sgx:
                    libargs = ["build/liblskv.enclave.so.signed", "-e", "release"]
>>>>>>> bb97ba2d
                kvs_cmd = (
                    ["/opt/ccf/bin/sandbox.sh", "-p"]
                    + libargs
                    + [
                        "--worker-threads",
                        str(self.config.worker_threads),
                        "--workspace",
                        self.workspace(),
                        "--node",
                        f"local://127.0.0.1:{self.config.port}",
                        "--verbose",
                        "--http2",
                    ]
                )
                return Popen(kvs_cmd, stdout=out, stderr=err)

    def workspace(self):
        return os.path.join(os.getcwd(), self.output_dir(), "workspace")

    def wait_for_ready(self):
        def show_logs():
            out = "\n".join(
                open(os.path.join(self.output_dir(), "node.out"), "r").readlines()
            )
            print("node.out: ", out)
            print()
            err = "\n".join(
                open(os.path.join(self.output_dir(), "node.err"), "r").readlines()
            )
            print("node.err: ", err)

        if not wait_for_port(self.config.port):
            show_logs()
            return
        if not wait_for_file(
            os.path.join(self.workspace(), "sandbox_common", "user0_cert.pem")
        ):
            show_logs()
            return

    def bench(self, bench_cmd: List[str]) -> Tuple[Popen, str]:
        with open(os.path.join(self.output_dir(), "bench.out"), "w") as out:
            with open(os.path.join(self.output_dir(), "bench.err"), "w") as err:
                timings_file = os.path.join(self.output_dir(), "timings.csv")
                bench_cmd = ["--csv-file", timings_file] + bench_cmd
                bench = [
                    "bin/benchmark",
                    "--endpoints",
                    f"https://127.0.0.1:{self.config.port}",
                    "--cacert",
                    f"{self.workspace()}/sandbox_common/service_cert.pem",
                    "--cert",
                    f"{self.workspace()}/sandbox_common/user0_cert.pem",
                    "--key",
                    f"{self.workspace()}/sandbox_common/user0_privk.pem",
                ] + bench_cmd
                p = Popen(bench, stdout=out, stderr=err)
                return p, timings_file

<<<<<<< HEAD
=======
    def name(self) -> str:
        if self.sgx:
            return "lskv-tls-sgx"
        else:
            return "lskv-tls-virtual"

>>>>>>> bb97ba2d

def wait_with_timeout(process: Popen, duration_seconds=90):
    for i in range(0, duration_seconds):
        if process.poll() is None:
            # process still running
            logging.debug(f"waiting for process to complete, try {i}")
            time.sleep(1)
        else:
            # process finished
            logging.info(f"process completed successfully within timeout (took {i}s)")
            return

    # didn't finish in time
    logging.error(f"killing process after timeout of {duration_seconds}s")
    process.kill()
    process.wait()
    return


def run_benchmark(store, bench_cmd: List[str]) -> str:
    proc = store.spawn()

    store.wait_for_ready()

    logging.info(f"starting benchmark for {store.config.to_str()}")
    bench_process, timings_file = store.bench(bench_cmd)
    wait_with_timeout(bench_process)
    logging.info(f"stopping benchmark for {store.config.to_str()}")

    proc.terminate()
    proc.wait()
    logging.info(f"stopped {store.config.to_str()}")

    store.cleanup()

    return timings_file


def run_metrics(name: str, cmd: str, file: str):
    df = pd.read_csv(file)

    start = df["start_micros"].min()
    end = df["end_micros"].max()
    count = df["start_micros"].count()
    total = (end - start) / 10**6
    thput = count / total

    latencies = (df["end_micros"] - df["start_micros"]) / 1000
    latency_p50 = latencies.quantile(0.5)
    latency_p90 = latencies.quantile(0.9)
    latency_p99 = latencies.quantile(0.99)
    latency_p999 = latencies.quantile(0.999)

    logging.info(f"             count: {count}")
    logging.info(f"         total (s): {total}")
    logging.info(f"throughput (req/s): {thput}")
    logging.info(f"  p50 latency (ms): {latency_p50}")
    logging.info(f"  p90 latency (ms): {latency_p90}")
    logging.info(f"  p99 latency (ms): {latency_p99}")
    logging.info(f"p99.9 latency (ms): {latency_p999}")

    group = name
    with cimetrics.upload.metrics(complete=False) as metrics:
        metrics.put(f"{cmd} throughput (req/s)^", thput, group=group)
        metrics.put(f"{cmd} latency p50 (ms)", latency_p50, group=group)
        metrics.put(f"{cmd} latency p90 (ms)", latency_p90, group=group)
        metrics.put(f"{cmd} latency p99 (ms)", latency_p99, group=group)
        metrics.put(f"{cmd} latency p99.9 (ms)", latency_p999, group=group)


def main():
    parser = argparse.ArgumentParser()
    parser.add_argument("--sgx", type=bool)

    args = parser.parse_args()

    bench_dir = "bench"
    port = 8000

    # make the bench directory
    shutil.rmtree(bench_dir, ignore_errors=True)
    os.makedirs(bench_dir)

    # TODO(#40): write a kv into the store for the range query benchmark
    bench_cmds = [
        ["put"],
        ["range", "range-key"],
        ["txn-put"],
        ["txn-mixed", "txn-mixed-key"],
    ]
    for bench_cmd in bench_cmds:
        logging.info(f"benching with extra args {bench_cmd}")

        bench_cmd_string = "_".join(bench_cmd)
        d = os.path.join(bench_dir, bench_cmd_string)
        os.makedirs(d)

        # plain
<<<<<<< HEAD
        for tls in [False, True]:
            etcd_config = Config("etcd", port, tls, sgx=False, worker_threads=0)
            store = EtcdStore(d, etcd_config)
            timings_file = run_benchmark(store, bench_cmd)
            run_metrics(store.config.to_str(), bench_cmd[0], timings_file)

        for worker_threads in [0, 1, 2, 3]:
            lskv_config = Config(
                "lskv", port, tls=False, sgx=False, worker_threads=worker_threads
            )
            # virtual
            store = CCFKVSStore(d, lskv_config)
=======
        store = EtcdStore(d, port, False)
        timings_file = run_benchmark(store, bench_cmd)
        run_metrics(store.name(), bench_cmd[0], timings_file)

        # tls
        store = EtcdStore(d, port, True)
        timings_file = run_benchmark(store, bench_cmd)
        run_metrics(store.name(), bench_cmd[0], timings_file)

        # virtual
        store = LSKVStore(d, port, False)
        timings_file = run_benchmark(store, bench_cmd)
        run_metrics(store.name(), bench_cmd[0], timings_file)

        # sgx
        if args.sgx:
            store = LSKVStore(d, port, True)
>>>>>>> bb97ba2d
            timings_file = run_benchmark(store, bench_cmd)
            run_metrics(store.config.to_str(), bench_cmd[0], timings_file)

            # sgx
            if args.sgx:
                lskv_config.sgx = True
                store = CCFKVSStore(d, lskv_config)
                timings_file = run_benchmark(store, bench_cmd)
                run_metrics(store.config.to_str(), bench_cmd[0], timings_file)

    with cimetrics.upload.metrics():
        pass


if __name__ == "__main__":
    main()<|MERGE_RESOLUTION|>--- conflicted
+++ resolved
@@ -146,28 +146,18 @@
         shutil.rmtree("default.etcd", ignore_errors=True)
 
 
-<<<<<<< HEAD
-class CCFKVSStore(Store):
-=======
 class LSKVStore(Store):
     def __init__(self, bench_dir: str, port: int, sgx: bool):
         Store.__init__(self, bench_dir, port)
         self.sgx = sgx
 
->>>>>>> bb97ba2d
     def spawn(self) -> Popen:
         logging.info(f"spawning {self.config.to_str()}")
         with open(os.path.join(self.output_dir(), "node.out"), "w") as out:
             with open(os.path.join(self.output_dir(), "node.err"), "w") as err:
-<<<<<<< HEAD
-                libargs = ["build/libccf_kvs.virtual.so"]
+                libargs = ["build/liblskv.virtual.so"]
                 if self.config.sgx:
-                    libargs = ["build/libccf_kvs.enclave.so.signed", "-e", "release"]
-=======
-                libargs = ["build/liblskv.virtual.so"]
-                if self.sgx:
                     libargs = ["build/liblskv.enclave.so.signed", "-e", "release"]
->>>>>>> bb97ba2d
                 kvs_cmd = (
                     ["/opt/ccf/bin/sandbox.sh", "-p"]
                     + libargs
@@ -227,16 +217,6 @@
                 p = Popen(bench, stdout=out, stderr=err)
                 return p, timings_file
 
-<<<<<<< HEAD
-=======
-    def name(self) -> str:
-        if self.sgx:
-            return "lskv-tls-sgx"
-        else:
-            return "lskv-tls-virtual"
-
->>>>>>> bb97ba2d
-
 def wait_with_timeout(process: Popen, duration_seconds=90):
     for i in range(0, duration_seconds):
         if process.poll() is None:
@@ -334,7 +314,6 @@
         os.makedirs(d)
 
         # plain
-<<<<<<< HEAD
         for tls in [False, True]:
             etcd_config = Config("etcd", port, tls, sgx=False, worker_threads=0)
             store = EtcdStore(d, etcd_config)
@@ -346,33 +325,14 @@
                 "lskv", port, tls=False, sgx=False, worker_threads=worker_threads
             )
             # virtual
-            store = CCFKVSStore(d, lskv_config)
-=======
-        store = EtcdStore(d, port, False)
-        timings_file = run_benchmark(store, bench_cmd)
-        run_metrics(store.name(), bench_cmd[0], timings_file)
-
-        # tls
-        store = EtcdStore(d, port, True)
-        timings_file = run_benchmark(store, bench_cmd)
-        run_metrics(store.name(), bench_cmd[0], timings_file)
-
-        # virtual
-        store = LSKVStore(d, port, False)
-        timings_file = run_benchmark(store, bench_cmd)
-        run_metrics(store.name(), bench_cmd[0], timings_file)
-
-        # sgx
-        if args.sgx:
-            store = LSKVStore(d, port, True)
->>>>>>> bb97ba2d
+            store = LSKVStore(d, lskv_config)
             timings_file = run_benchmark(store, bench_cmd)
             run_metrics(store.config.to_str(), bench_cmd[0], timings_file)
 
             # sgx
             if args.sgx:
                 lskv_config.sgx = True
-                store = CCFKVSStore(d, lskv_config)
+                store = LSKVStore(d, lskv_config)
                 timings_file = run_benchmark(store, bench_cmd)
                 run_metrics(store.config.to_str(), bench_cmd[0], timings_file)
 
