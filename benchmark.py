--- conflicted
+++ resolved
@@ -52,11 +52,8 @@
     tls: bool
     sgx: bool
     worker_threads: int
-<<<<<<< HEAD
     clients: int
     connections: int
-=======
->>>>>>> 7d599b11
 
     def to_str(self) -> str:
         d = asdict(self)
@@ -65,7 +62,6 @@
             s.append(f"{k}={v}")
         return ",".join(s)
 
-<<<<<<< HEAD
     def benchmark_cmd(self) -> str:
         bench = [
             "bin/benchmark",
@@ -84,8 +80,6 @@
         else:
             return "http"
 
-=======
->>>>>>> 7d599b11
 
 class Store(abc.ABC):
     def __init__(self, bench_dir: str, config: Config):
@@ -118,11 +112,7 @@
 class EtcdStore(Store):
     def spawn(self) -> Popen:
         logging.info(f"spawning {self.config.to_str()}")
-<<<<<<< HEAD
         client_urls = f"{self.config.scheme()}://127.0.0.1:{self.config.port}"
-=======
-        client_urls = f"{self.scheme()}://127.0.0.1:{self.config.port}"
->>>>>>> 7d599b11
         with open(os.path.join(self.output_dir(), "node.out"), "w") as out:
             with open(os.path.join(self.output_dir(), "node.err"), "w") as err:
                 etcd_cmd = [
@@ -148,15 +138,7 @@
             with open(os.path.join(self.output_dir(), "bench.err"), "w") as err:
                 timings_file = os.path.join(self.output_dir(), "timings.csv")
                 bench_cmd = ["--csv-file", timings_file] + bench_cmd
-<<<<<<< HEAD
                 bench = self.config.benchmark_cmd()
-=======
-                bench = [
-                    "bin/benchmark",
-                    "--endpoints",
-                    f"{self.scheme()}://127.0.0.1:{self.config.port}",
-                ]
->>>>>>> 7d599b11
                 if self.config.tls:
                     bench += [
                         "--cacert",
@@ -169,15 +151,6 @@
                 bench += bench_cmd
                 p = Popen(bench, stdout=out, stderr=err)
                 return p, timings_file
-
-<<<<<<< HEAD
-=======
-    def scheme(self) -> str:
-        if self.config.tls:
-            return "https"
-        else:
-            return "http"
->>>>>>> 7d599b11
 
     def cleanup(self):
         shutil.rmtree("default.etcd", ignore_errors=True)
@@ -236,15 +209,8 @@
             with open(os.path.join(self.output_dir(), "bench.err"), "w") as err:
                 timings_file = os.path.join(self.output_dir(), "timings.csv")
                 bench_cmd = ["--csv-file", timings_file] + bench_cmd
-<<<<<<< HEAD
                 bench = self.config.benchmark_cmd()
                 bench += [
-=======
-                bench = [
-                    "bin/benchmark",
-                    "--endpoints",
-                    f"https://127.0.0.1:{self.config.port}",
->>>>>>> 7d599b11
                     "--cacert",
                     f"{self.workspace()}/sandbox_common/service_cert.pem",
                     "--cert",
@@ -255,10 +221,7 @@
                 p = Popen(bench, stdout=out, stderr=err)
                 return p, timings_file
 
-<<<<<<< HEAD
-
-=======
->>>>>>> 7d599b11
+
 def wait_with_timeout(process: Popen, duration_seconds=90):
     for i in range(0, duration_seconds):
         if process.poll() is None:
@@ -371,7 +334,6 @@
         d = os.path.join(bench_dir, bench_cmd_string)
         os.makedirs(d)
 
-<<<<<<< HEAD
         for clients in args.clients:
             for conns in args.connections:
                 if args.no_tls:
@@ -400,30 +362,6 @@
                         store = LSKVStore(d, lskv_config)
                         timings_file = run_benchmark(store, bench_cmd)
                         run_metrics(store.config.to_str(), bench_cmd[0], timings_file)
-=======
-        # plain
-        for tls in [False, True]:
-            etcd_config = Config("etcd", port, tls, sgx=False, worker_threads=0)
-            store = EtcdStore(d, etcd_config)
-            timings_file = run_benchmark(store, bench_cmd)
-            run_metrics(store.config.to_str(), bench_cmd[0], timings_file)
-
-        for worker_threads in [0, 1, 2, 3]:
-            lskv_config = Config(
-                "lskv", port, tls=True, sgx=False, worker_threads=worker_threads
-            )
-            # virtual
-            store = LSKVStore(d, lskv_config)
-            timings_file = run_benchmark(store, bench_cmd)
-            run_metrics(store.config.to_str(), bench_cmd[0], timings_file)
-
-            # sgx
-            if args.sgx:
-                lskv_config.sgx = True
-                store = LSKVStore(d, lskv_config)
-                timings_file = run_benchmark(store, bench_cmd)
-                run_metrics(store.config.to_str(), bench_cmd[0], timings_file)
->>>>>>> 7d599b11
 
     with cimetrics.upload.metrics():
         pass
