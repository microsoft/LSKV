// Copyright (c) Microsoft Corporation. All rights reserved.
// Licensed under the MIT License.

#define VERBOSE_LOGGING

#include "ccf/app_interface.h"
#include "ccf/common_auth_policies.h"
#include "ccf/http_query.h"
#include "ccf/json_handler.h"
#include "etcd.pb.h"
#include "grpc.h" // TODO(#25): use grpc from ccf
#include "index.h"
#include "json_grpc.h"
#include "kvstore.h"
#include "leases.h"

#define FMT_HEADER_ONLY
#include <fmt/format.h>

namespace app
{
  class AppHandlers : public ccf::UserEndpointRegistry
  {
  private:
    using IndexStrategy = app::index::KVIndexer;
    std::shared_ptr<IndexStrategy> kvindex = nullptr;

  public:
    explicit AppHandlers(ccfapp::AbstractNodeContext& context) :
      ccf::UserEndpointRegistry(context)
    {
      openapi_info.title = "CCF Sample C++ Key-Value Store";
      openapi_info.description = "Sample Key-Value store built on CCF";
      openapi_info.document_version = "0.0.1";

      kvindex = std::make_shared<IndexStrategy>(app::kvstore::RECORDS);
      context.get_indexing_strategies().install_strategy(kvindex);

      const auto etcdserverpb = "etcdserverpb";
      const auto kv = "KV";
      const auto lease = "Lease";

      auto range = [this](
                     ccf::endpoints::ReadOnlyEndpointContext& ctx,
                     etcdserverpb::RangeRequest&& payload) {
        auto kvs = kvstore::KVStore(ctx.tx);
        auto lstore = leasestore::ReadOnlyLeaseStore(ctx.tx);
        return this->range(kvs, lstore, std::move(payload));
      };

      install_endpoint_ro<
        etcdserverpb::RangeRequest,
        etcdserverpb::RangeResponse>(
        etcdserverpb, kv, "Range", "/v3/kv/range", range);

      auto put = [this](
                   ccf::endpoints::EndpointContext& ctx,
                   etcdserverpb::PutRequest&& payload) {
        return this->put(ctx, std::move(payload));
      };

      install_endpoint<etcdserverpb::PutRequest, etcdserverpb::PutResponse>(
        etcdserverpb, kv, "Put", "/v3/kv/put", put);

      auto delete_range = [this](
                            ccf::endpoints::EndpointContext& ctx,
                            etcdserverpb::DeleteRangeRequest&& payload) {
        return this->delete_range(ctx, std::move(payload));
      };

      install_endpoint<
        etcdserverpb::DeleteRangeRequest,
        etcdserverpb::DeleteRangeResponse>(
        etcdserverpb, kv, "DeleteRange", "/v3/kv/delete_range", delete_range);

      auto txn = [this](
                   ccf::endpoints::EndpointContext& ctx,
                   etcdserverpb::TxnRequest&& payload) {
        return this->txn(ctx, std::move(payload));
      };

      install_endpoint<etcdserverpb::TxnRequest, etcdserverpb::TxnResponse>(
        etcdserverpb, kv, "Txn", "/v3/kv/txn", txn);

<<<<<<< HEAD
      auto compact = [this](
                       ccf::endpoints::EndpointContext& ctx,
                       etcdserverpb::CompactionRequest&& payload) {
        return this->compact(ctx, std::move(payload));
      };

      install_endpoint<
        etcdserverpb::CompactionRequest,
        etcdserverpb::CompactionResponse>(
        etcdserverpb, kv, "Compact", "/v3/kv/compact", compact);

=======
>>>>>>> 3647663e
      auto lease_grant = [this](
                           ccf::endpoints::EndpointContext& ctx,
                           etcdserverpb::LeaseGrantRequest&& payload) {
        return this->lease_grant(ctx, std::move(payload));
      };

      install_endpoint<
        etcdserverpb::LeaseGrantRequest,
        etcdserverpb::LeaseGrantResponse>(
        etcdserverpb, lease, "LeaseGrant", "/v3/lease/grant", lease_grant);

      auto lease_revoke = [this](
                            ccf::endpoints::EndpointContext& ctx,
                            etcdserverpb::LeaseRevokeRequest&& payload) {
        return this->lease_revoke(ctx, std::move(payload));
      };

      install_endpoint<
        etcdserverpb::LeaseRevokeRequest,
        etcdserverpb::LeaseRevokeResponse>(
        etcdserverpb, lease, "LeaseRevoke", "/v3/lease/revoke", lease_revoke);

      auto lease_time_to_live =
        [this](
          ccf::endpoints::ReadOnlyEndpointContext& ctx,
          etcdserverpb::LeaseTimeToLiveRequest&& payload) {
          return this->lease_time_to_live(ctx, std::move(payload));
        };

      install_endpoint_ro<
        etcdserverpb::LeaseTimeToLiveRequest,
        etcdserverpb::LeaseTimeToLiveResponse>(
        etcdserverpb,
        lease,
        "LeaseTimeToLive",
        "/v3/lease/timetolive",
        lease_time_to_live);

      auto lease_leases = [this](
                            ccf::endpoints::ReadOnlyEndpointContext& ctx,
                            etcdserverpb::LeaseLeasesRequest&& payload) {
        return this->lease_leases(ctx, std::move(payload));
      };

      install_endpoint_ro<
        etcdserverpb::LeaseLeasesRequest,
        etcdserverpb::LeaseLeasesResponse>(
        etcdserverpb, lease, "LeaseLeases", "/v3/lease/leases", lease_leases);

      auto lease_keep_alive = [this](
                                ccf::endpoints::EndpointContext& ctx,
                                etcdserverpb::LeaseKeepAliveRequest&& payload) {
        return this->lease_keep_alive(ctx, std::move(payload));
      };

      install_endpoint<
        etcdserverpb::LeaseKeepAliveRequest,
        etcdserverpb::LeaseKeepAliveResponse>(
        etcdserverpb,
        lease,
        "LeaseKeepAlive",
        "/v3/lease/keepalive",
        lease_keep_alive);
    }

    template <typename In, typename Out>
    void install_endpoint_ro(
      const std::string& package,
      const std::string& service,
      const std::string& rpc,
      const std::string& path,
      const ccf::GrpcReadOnlyEndpoint<In, Out>& f)
    {
      auto grpc_path = fmt::format("/{}.{}/{}", package, service, rpc);
      make_read_only_endpoint(
        grpc_path,
        HTTP_POST,
        ccf::grpc_read_only_adapter(f),
        ccf::no_auth_required)
        .install();
      make_read_only_endpoint(
        path,
        HTTP_POST,
        app::json_grpc::json_grpc_adapter_ro<In, Out>(f),
        ccf::no_auth_required)
        .install();
    }

    template <typename In, typename Out>
    void install_endpoint(
      const std::string& package,
      const std::string& service,
      const std::string& rpc,
      const std::string& path,
      const ccf::GrpcEndpoint<In, Out>& f)
    {
      auto grpc_path = fmt::format("/{}.{}/{}", package, service, rpc);
      make_endpoint(
        grpc_path, HTTP_POST, ccf::grpc_adapter(f), ccf::no_auth_required)
        .install();
      make_endpoint(
        path,
        HTTP_POST,
        app::json_grpc::json_grpc_adapter<In, Out>(f),
        ccf::no_auth_required)
        .install();
    }

    ccf::grpc::GrpcAdapterResponse<etcdserverpb::RangeResponse> range(
      kvstore::KVStore records_map,
      leasestore::ReadOnlyLeaseStore lstore,
      etcdserverpb::RangeRequest&& payload)
    {
      etcdserverpb::RangeResponse range_response;
      CCF_APP_DEBUG(
        "Range = [{}]{}:[{}]{}",
        payload.key().size(),
        payload.key(),
        payload.range_end().size(),
        payload.range_end());

      if (payload.limit() != 0)
      {
        return ccf::grpc::make_error<etcdserverpb::RangeResponse>(
          GRPC_STATUS_FAILED_PRECONDITION,
          fmt::format("limit {} not yet supported", payload.limit()));
      }
      if (payload.sort_order() != etcdserverpb::RangeRequest_SortOrder_NONE)
      {
        return ccf::grpc::make_error<etcdserverpb::RangeResponse>(
          GRPC_STATUS_FAILED_PRECONDITION,
          fmt::format("sort order {} not yet supported", payload.sort_order()));
      }
      if (payload.keys_only())
      {
        return ccf::grpc::make_error<etcdserverpb::RangeResponse>(
          GRPC_STATUS_FAILED_PRECONDITION,
          fmt::format("keys only not yet supported"));
      }
      if (payload.count_only())
      {
        return ccf::grpc::make_error<etcdserverpb::RangeResponse>(
          GRPC_STATUS_FAILED_PRECONDITION,
          fmt::format("count only not yet supported"));
      }
      if (payload.min_mod_revision() != 0)
      {
        return ccf::grpc::make_error<etcdserverpb::RangeResponse>(
          GRPC_STATUS_FAILED_PRECONDITION,
          fmt::format(
            "min mod revision {} not yet supported",
            payload.min_mod_revision()));
      }
      if (payload.max_mod_revision() != 0)
      {
        return ccf::grpc::make_error<etcdserverpb::RangeResponse>(
          GRPC_STATUS_FAILED_PRECONDITION,
          fmt::format(
            "max mod revision {} not yet supported",
            payload.max_mod_revision()));
      }
      if (payload.min_create_revision() != 0)
      {
        return ccf::grpc::make_error<etcdserverpb::RangeResponse>(
          GRPC_STATUS_FAILED_PRECONDITION,
          fmt::format(
            "min create revision {} not yet supported",
            payload.min_create_revision()));
      }
      if (payload.max_create_revision() != 0)
      {
        return ccf::grpc::make_error<etcdserverpb::RangeResponse>(
          GRPC_STATUS_FAILED_PRECONDITION,
          fmt::format(
            "max create revision {} not yet supported",
            payload.max_create_revision()));
      }

      auto count = 0;
      auto now_s = get_time_s();
      auto add_kv = [&](auto& key, auto& value) {
        // check that the lease for this value has not expired
        // NOTE: contains checks the expiration of the lease too.
        if (value.lease != 0 && !lstore.contains(value.lease, now_s))
        {
          // it had a lease and that lease is no longer (logically) in the store
          // we can't remove it since this is a read-only endpoint but we can
          // mimick the behaviour
          CCF_APP_DEBUG(
            "filtering out kv from range return as lease {} is missing or "
            "expired",
            value.lease);
          return;
        }

        count++;

        // add the kv to the response
        auto* kv = range_response.add_kvs();
        kv->set_key(key);
        kv->set_value(value.get_data());
        kv->set_create_revision(value.create_revision);
        kv->set_mod_revision(value.mod_revision);
        kv->set_version(value.version);
        kv->set_lease(value.lease);
      };

      if (payload.range_end().empty())
      {
        // empty range end so just query for a single key
        std::optional<app::kvstore::KVStore::V> value_option;
        if (payload.revision() > 0)
        {
          // historical, use the index of commited values
          value_option = kvindex->get(payload.revision(), payload.key());
        }
        else
        {
          // current, use the local map
          value_option = records_map.get(payload.key());
        }

        if (value_option.has_value())
        {
          add_kv(payload.key(), value_option.value());
        }
      }
      else
      {
        auto end = payload.range_end();
        // If range_end is '\0', the range is all keys greater than or equal
        // to the key argument.
        if (end == std::string(1, '\0'))
        {
          CCF_APP_DEBUG("found empty end, making it work with range");
          // TODO(#23): should change the range to make sure we get all keys
          // greater than the start but this works for enough cases now
          end = std::string(16, '\255');
        }

        // range end is non-empty so perform a range scan
        if (payload.revision() > 0)
        {
          // historical, use the index of commited values
          kvindex->range(payload.revision(), add_kv, payload.key(), end);
        }
        else
        {
          // current, use the local map
          records_map.range(add_kv, payload.key(), end);
        }
      }

      range_response.set_count(count);

      return ccf::grpc::make_success(range_response);
    }

    ccf::grpc::GrpcAdapterResponse<etcdserverpb::PutResponse> put(
      ccf::endpoints::EndpointContext& ctx, etcdserverpb::PutRequest&& payload)
    {
      etcdserverpb::PutResponse put_response;
      CCF_APP_DEBUG(
        "Put = [{}]{}:[{}]{} lease:{}",
        payload.key().size(),
        payload.key(),
        payload.value().size(),
        payload.value(),
        payload.lease());
<<<<<<< HEAD

      if (payload.prev_kv())
      {
        return ccf::grpc::make_error<etcdserverpb::PutResponse>(
          GRPC_STATUS_FAILED_PRECONDITION,
          fmt::format("prev_kv not yet supported"));
      }
=======

      // TODO(#62): move to compact endpoint
      revoke_expired_leases(ctx.tx);

>>>>>>> 3647663e
      if (payload.ignore_value())
      {
        return ccf::grpc::make_error<etcdserverpb::PutResponse>(
          GRPC_STATUS_FAILED_PRECONDITION,
          fmt::format("ignore value not yet supported"));
      }
      if (payload.ignore_lease())
      {
        return ccf::grpc::make_error<etcdserverpb::PutResponse>(
          GRPC_STATUS_FAILED_PRECONDITION,
          fmt::format("ignore lease not yet supported"));
      }

      auto now_s = get_time_s();

      auto lease = payload.lease();
      if (lease != 0)
      {
        // check lease exists, error if missing
        auto lstore = leasestore::LeaseStore(ctx.tx);
        auto exists = lstore.contains(lease, now_s);
        if (!exists)
        {
          return ccf::grpc::make_error<etcdserverpb::PutResponse>(
            GRPC_STATUS_FAILED_PRECONDITION,
            fmt::format(
              "invalid lease {}: hasn't been granted or has expired", lease));
        }
        // continue with normal flow, recording the lease in the kvstore
      }

      auto records_map = kvstore::KVStore(ctx.tx);
<<<<<<< HEAD
      records_map.put(payload.key(), kvstore::Value(payload.value(), lease));
      ctx.rpc_ctx->set_response_status(HTTP_STATUS_OK);
=======
      auto old =
        records_map.put(payload.key(), kvstore::Value(payload.value(), lease));
      if (payload.prev_kv() && old.has_value())
      {
        auto* prev_kv = put_response.mutable_prev_kv();
        auto& value = old.value();
        prev_kv->set_key(payload.key());
        prev_kv->set_value(value.get_data());
        prev_kv->set_create_revision(value.create_revision);
        prev_kv->set_mod_revision(value.mod_revision);
        prev_kv->set_version(value.version);
        prev_kv->set_lease(value.lease);
      }
>>>>>>> 3647663e

      return ccf::grpc::make_success(put_response);
    }

    ccf::grpc::GrpcAdapterResponse<etcdserverpb::DeleteRangeResponse>
    delete_range(
      ccf::endpoints::EndpointContext& ctx,
      etcdserverpb::DeleteRangeRequest&& payload)
    {
      CCF_APP_DEBUG(
        "DeleteRange = [{}]{} -> [{}]{} prevkv:{}",
        payload.key().size(),
        payload.key(),
        payload.range_end().size(),
        payload.range_end(),
        payload.prev_kv());
      etcdserverpb::DeleteRangeResponse delete_range_response;

<<<<<<< HEAD
=======
      // TODO(#62): move to compact endpoint
      revoke_expired_leases(ctx.tx);

>>>>>>> 3647663e
      auto records_map = kvstore::KVStore(ctx.tx);
      auto& key = payload.key();

      if (payload.range_end().empty())
      {
        // just delete a single key

        // try to get the current value, if there isn't one then skip,
        // otherwise remove it and maybe plug the old value in to the
        // response.

        auto old_option = records_map.remove(key);
        if (old_option.has_value())
        {
          delete_range_response.set_deleted(1);

          if (payload.prev_kv())
          {
            auto* prev_kv = delete_range_response.add_prev_kvs();
            prev_kv->set_key(payload.key());
            auto old_value = old_option.value();
            prev_kv->set_value(old_value.get_data());
            prev_kv->set_create_revision(old_value.create_revision);
            prev_kv->set_mod_revision(old_value.mod_revision);
            prev_kv->set_version(old_value.version);
          }
        }
      }
      else
      {
        // operating over a range
        // find the keys to delete and remove them after collecting them

        auto deleted = 0;

        auto& start = payload.key();
        auto end = payload.range_end();

        // If range_end is '\0', the range is all keys greater than or equal
        // to the key argument.
        if (end == std::string(1, '\0'))
        {
          CCF_APP_DEBUG("found empty end, making it work with range");
          // TODO(#23): should change the range to make sure we get all keys
          // greater than the start but this works for enough cases now
          end = std::string(16, '\255');
        }

        CCF_APP_DEBUG(
          "calling range for deletion with [{}]{} -> [{}]{}",
          start.size(),
          start,
          end.size(),
          end);
        records_map.range(
          [&](auto& key, auto& old) {
            records_map.remove(key);
            deleted++;

            if (payload.prev_kv())
            {
              auto* prev_kv = delete_range_response.add_prev_kvs();

              prev_kv->set_key(key);
              prev_kv->set_value(old.get_data());
              prev_kv->set_create_revision(old.create_revision);
              prev_kv->set_mod_revision(old.mod_revision);
              prev_kv->set_version(old.version);
            }
          },
          start,
          end);

        delete_range_response.set_deleted(deleted);
      }

      return ccf::grpc::make_success(delete_range_response);
    }

    ccf::grpc::GrpcAdapterResponse<etcdserverpb::TxnResponse> txn(
      ccf::endpoints::EndpointContext& ctx, etcdserverpb::TxnRequest&& payload)
    {
      CCF_APP_DEBUG(
        "Txn = compare:{} success:{} failure:{}",
        payload.compare().size(),
        payload.success().size(),
        payload.failure().size());

      bool success = true;
      auto records_map = kvstore::KVStore(ctx.tx);
      auto lstore = leasestore::ReadOnlyLeaseStore(ctx.tx);
      // evaluate each comparison in the transaction and report the success
      for (auto const& cmp : payload.compare())
      {
        CCF_APP_DEBUG(
          "Cmp = [{}]{}:[{}]{}",
          cmp.key().size(),
          cmp.key(),
          cmp.range_end().size(),
          cmp.range_end());

        if (!cmp.range_end().empty())
        {
          return ccf::grpc::make_error(
            GRPC_STATUS_FAILED_PRECONDITION,
            fmt::format("range_end in comparison not yet supported"));
        }

        // fetch the key from the store
        auto key = cmp.key();
        auto value_option = records_map.get(key);
        // get the value if there was one, otherwise use a default entry to
        // compare against
        auto value = value_option.value_or(kvstore::Value());

        // got the key to check against, now do the check
        std::optional<bool> outcome = std::nullopt;
        if (
          cmp.target() == etcdserverpb::Compare_CompareTarget_VALUE &&
          cmp.has_value())
        {
          outcome = txn_compare(cmp.result(), value.get_data(), cmp.value());
        }
        else if (
          cmp.target() == etcdserverpb::Compare_CompareTarget_VERSION &&
          cmp.has_version())
        {
          outcome = txn_compare(cmp.result(), value.version, cmp.version());
        }
        else if (
          cmp.target() == etcdserverpb::Compare_CompareTarget_CREATE &&
          cmp.has_create_revision())
        {
          outcome = txn_compare(
            cmp.result(), value.create_revision, cmp.create_revision());
        }
        else if (
          cmp.target() == etcdserverpb::Compare_CompareTarget_MOD &&
          cmp.has_mod_revision())
        {
          outcome =
            txn_compare(cmp.result(), value.mod_revision, cmp.mod_revision());
        }
        else if (
          cmp.target() == etcdserverpb::Compare_CompareTarget_LEASE &&
          cmp.has_lease())
        {
          outcome = txn_compare(cmp.result(), value.lease, cmp.lease());
        }
        else
        {
          return ccf::grpc::make_error<etcdserverpb::TxnResponse>(
            GRPC_STATUS_INVALID_ARGUMENT,
            fmt::format("unknown target in comparison: {}", cmp.target()));
        }

        if (!outcome.has_value())
        {
          return ccf::grpc::make_error<etcdserverpb::TxnResponse>(
            GRPC_STATUS_INVALID_ARGUMENT,
            fmt::format("unknown result in comparison: {}", cmp.result()));
        }

        success = success && outcome.value();
      }

      etcdserverpb::TxnResponse txn_response;

      txn_response.set_succeeded(success);
      google::protobuf::RepeatedPtrField<etcdserverpb::RequestOp> requests;
      if (success)
      {
        requests = payload.success();
      }
      else
      {
        requests = payload.failure();
      }

      for (auto const& req : requests)
      {
        if (req.has_request_range())
        {
          auto request = req.request_range();
          auto response = range(records_map, lstore, std::move(request));
          auto success_response = std::get_if<
            ccf::grpc::SuccessResponse<etcdserverpb::RangeResponse>>(&response);
          if (success_response == nullptr)
          {
            return std::get<ccf::grpc::ErrorResponse>(response);
          }
          auto* resp_op = txn_response.add_responses();
          auto* resp = resp_op->mutable_response_range();
          *resp = success_response->body;
        }
        else if (req.has_request_put())
        {
          auto request = req.request_put();
          auto response = put(ctx, std::move(request));
          auto success_response =
            std::get_if<ccf::grpc::SuccessResponse<etcdserverpb::PutResponse>>(
              &response);
          if (success_response == nullptr)
          {
            return std::get<ccf::grpc::ErrorResponse>(response);
          }
          auto* resp_op = txn_response.add_responses();
          auto* resp = resp_op->mutable_response_put();
          *resp = success_response->body;
        }
        else if (req.has_request_delete_range())
        {
          auto request = req.request_delete_range();
          auto response = delete_range(ctx, std::move(request));
          auto success_response = std::get_if<
            ccf::grpc::SuccessResponse<etcdserverpb::DeleteRangeResponse>>(
            &response);
          if (success_response == nullptr)
          {
            return std::get<ccf::grpc::ErrorResponse>(response);
          }
          auto* resp_op = txn_response.add_responses();
          auto* resp = resp_op->mutable_response_delete_range();
          *resp = success_response->body;
        }
        else if (req.has_request_txn())
        {
          auto request = req.request_txn();
          auto response = txn(ctx, std::move(request));
          auto success_response =
            std::get_if<ccf::grpc::SuccessResponse<etcdserverpb::TxnResponse>>(
              &response);
          if (success_response == nullptr)
          {
            return std::get<ccf::grpc::ErrorResponse>(response);
          }
          auto* resp_op = txn_response.add_responses();
          auto* resp = resp_op->mutable_response_txn();
          *resp = success_response->body;
        }
        else
        {
          return ccf::grpc::make_error<etcdserverpb::TxnResponse>(
            GRPC_STATUS_INVALID_ARGUMENT, "unknown request op");
        }
      }

      return ccf::grpc::make_success(txn_response);
    }

    /// @brief Compare a stored value with the given target using the result
    /// operator.
    /// @tparam T the type of the values to compare
    /// @param result the method to compare them with
    /// @param stored the stored value to compare
    /// @param target the given value to use in comparison
    /// @return nullopt if the result is invalid, true if the result is valid
    /// and the comparison succeeds, false if the result is valid and the
    /// comparison fails
    template <typename T>
    static std::optional<bool> txn_compare(
      etcdserverpb::Compare_CompareResult result,
      const T stored,
      const T target)
    {
      if (result == etcdserverpb::Compare_CompareResult_EQUAL)
      {
        return stored == target;
      }
      else if (result == etcdserverpb::Compare_CompareResult_GREATER)
      {
        return stored > target;
      }
      else if (result == etcdserverpb::Compare_CompareResult_LESS)
      {
        return stored < target;
      }
      else if (result == etcdserverpb::Compare_CompareResult_NOT_EQUAL)
      {
        return stored != target;
      }
      else
      {
        return std::nullopt;
      }
    }

<<<<<<< HEAD
    ccf::grpc::GrpcAdapterResponse<etcdserverpb::CompactionResponse> compact(
      ccf::endpoints::EndpointContext& ctx,
      etcdserverpb::CompactionRequest&& payload)
    {
      CCF_APP_DEBUG(
        "COMPACT = revision:{} physical:{}",
        payload.revision(),
        payload.physical());

      if (payload.physical())
      {
        return ccf::grpc::make_error(
          GRPC_STATUS_FAILED_PRECONDITION, "physical is not yet supported");
      }

      etcdserverpb::CompactionResponse response;

      revoke_expired_leases(ctx.tx);
      kvindex->compact(payload.revision());

      return ccf::grpc::make_success(response);
    }

=======
>>>>>>> 3647663e
    ccf::grpc::GrpcAdapterResponse<etcdserverpb::LeaseGrantResponse>
    lease_grant(
      ccf::endpoints::EndpointContext& ctx,
      etcdserverpb::LeaseGrantRequest&& payload)
    {
      etcdserverpb::LeaseGrantResponse response;
      CCF_APP_DEBUG("LEASE GRANT = {} {}", payload.id(), payload.ttl());

      auto now_s = get_time_s();

      auto lstore = leasestore::LeaseStore(ctx.tx);
      auto res = lstore.grant(payload.ttl(), now_s);

      auto id = res.first;
      auto ttl = res.second.ttl;

      CCF_APP_DEBUG("granted lease with id {} and ttl {}", id, ttl);

      response.set_id(id);
      response.set_ttl(ttl);

      return ccf::grpc::make_success(response);
    }

    ccf::grpc::GrpcAdapterResponse<etcdserverpb::LeaseRevokeResponse>
    lease_revoke(
      ccf::endpoints::EndpointContext& ctx,
      etcdserverpb::LeaseRevokeRequest&& payload)
    {
      etcdserverpb::LeaseRevokeResponse response;
      auto id = payload.id();
      CCF_APP_DEBUG("LEASE REVOKE = {}", id);

      auto lstore = leasestore::LeaseStore(ctx.tx);
      lstore.revoke(id);

      auto kvs = kvstore::KVStore(ctx.tx);
      kvs.foreach([&id, &kvs](auto key, auto value) {
        if (value.lease == id)
        {
          // remove this key
          CCF_APP_DEBUG(
            "removing key due to revoke lease {}: {}", value.lease, key);
          kvs.remove(key);
        }
        return true;
      });

      return ccf::grpc::make_success(response);
    }

    ccf::grpc::GrpcAdapterResponse<etcdserverpb::LeaseTimeToLiveResponse>
    lease_time_to_live(
      ccf::endpoints::ReadOnlyEndpointContext& ctx,
      etcdserverpb::LeaseTimeToLiveRequest&& payload)
    {
      etcdserverpb::LeaseTimeToLiveResponse response;
      auto id = payload.id();
      CCF_APP_DEBUG("LEASE TIMETOLIVE = {}", id);

      if (payload.keys())
      {
        return ccf::grpc::make_error(
          GRPC_STATUS_FAILED_PRECONDITION, "keys is not yet supported");
      }

      auto now_s = get_time_s();
      auto lstore = leasestore::ReadOnlyLeaseStore(ctx.tx);

      auto lease = lstore.get(id, now_s);

      response.set_id(id);
      response.set_ttl(lease.ttl_remaining(now_s));
      response.set_grantedttl(lease.ttl);

      return ccf::grpc::make_success(response);
    }

    ccf::grpc::GrpcAdapterResponse<etcdserverpb::LeaseLeasesResponse>
    lease_leases(
      ccf::endpoints::ReadOnlyEndpointContext& ctx,
      etcdserverpb::LeaseLeasesRequest&& payload)
    {
      etcdserverpb::LeaseLeasesResponse response;
      CCF_APP_DEBUG("LEASE LEASES");

      auto now_s = get_time_s();
      auto lstore = leasestore::ReadOnlyLeaseStore(ctx.tx);

      lstore.foreach([&response, &now_s](auto id, auto lease) {
        if (!lease.has_expired(now_s))
        {
          auto* lease = response.add_leases();
          lease->set_id(id);
        }
        return true;
      });

      return ccf::grpc::make_success(response);
    }

    ccf::grpc::GrpcAdapterResponse<etcdserverpb::LeaseKeepAliveResponse>
    lease_keep_alive(
      ccf::endpoints::EndpointContext& ctx,
      etcdserverpb::LeaseKeepAliveRequest&& payload)
    {
      etcdserverpb::LeaseKeepAliveResponse response;
      auto id = payload.id();
      CCF_APP_DEBUG("LEASE KEEPALIVE = {}", id);

      auto now_s = get_time_s();
      auto lstore = leasestore::LeaseStore(ctx.tx);
      auto ttl = lstore.keep_alive(id, now_s);

      response.set_id(id);
      response.set_ttl(ttl);

      return ccf::grpc::make_success(response);
    }

    void revoke_expired_leases(kv::Tx& tx)
    {
      CCF_APP_DEBUG("revoking any expired leases");
      std::set<int64_t> expired_leases;

      auto now_s = get_time_s();
      auto lstore = leasestore::LeaseStore(tx);

      // go through all leases in the leasestore
      lstore.foreach([&expired_leases, &lstore, &now_s](auto id, auto lease) {
        if (lease.has_expired(now_s))
        {
          // if the lease has expired then revoke it in the lease store (remove
          // the entry)
          CCF_APP_DEBUG("found expired lease {}", id);
          expired_leases.insert(id);
          lstore.revoke(id);
        }
        return true;
      });

      // and remove all keys associated with it in the kvstore
      auto kvs = kvstore::KVStore(tx);
      kvs.foreach([&expired_leases, &kvs](auto key, auto value) {
        if (value.lease > 0 && expired_leases.contains(value.lease))
        {
          // remove this key
          CCF_APP_DEBUG(
            "removing key due to expired lease {}: {}", value.lease, key);
          kvs.remove(key);
        }
        return true;
      });

      CCF_APP_DEBUG("finished revoking leases");
    }

    int64_t get_time_s()
    {
      ::timespec time;
      get_untrusted_host_time_v1(time);
      return time.tv_sec;
    }
  };

} // namespace app

namespace ccfapp
{
  std::unique_ptr<ccf::endpoints::EndpointRegistry> make_user_endpoints(
    ccfapp::AbstractNodeContext& context)
  {
    return std::make_unique<app::AppHandlers>(context);
  }
} // namespace ccfapp<|MERGE_RESOLUTION|>--- conflicted
+++ resolved
@@ -82,7 +82,6 @@
       install_endpoint<etcdserverpb::TxnRequest, etcdserverpb::TxnResponse>(
         etcdserverpb, kv, "Txn", "/v3/kv/txn", txn);
 
-<<<<<<< HEAD
       auto compact = [this](
                        ccf::endpoints::EndpointContext& ctx,
                        etcdserverpb::CompactionRequest&& payload) {
@@ -94,8 +93,6 @@
         etcdserverpb::CompactionResponse>(
         etcdserverpb, kv, "Compact", "/v3/kv/compact", compact);
 
-=======
->>>>>>> 3647663e
       auto lease_grant = [this](
                            ccf::endpoints::EndpointContext& ctx,
                            etcdserverpb::LeaseGrantRequest&& payload) {
@@ -365,20 +362,7 @@
         payload.value().size(),
         payload.value(),
         payload.lease());
-<<<<<<< HEAD
-
-      if (payload.prev_kv())
-      {
-        return ccf::grpc::make_error<etcdserverpb::PutResponse>(
-          GRPC_STATUS_FAILED_PRECONDITION,
-          fmt::format("prev_kv not yet supported"));
-      }
-=======
-
-      // TODO(#62): move to compact endpoint
-      revoke_expired_leases(ctx.tx);
-
->>>>>>> 3647663e
+
       if (payload.ignore_value())
       {
         return ccf::grpc::make_error<etcdserverpb::PutResponse>(
@@ -411,10 +395,7 @@
       }
 
       auto records_map = kvstore::KVStore(ctx.tx);
-<<<<<<< HEAD
-      records_map.put(payload.key(), kvstore::Value(payload.value(), lease));
-      ctx.rpc_ctx->set_response_status(HTTP_STATUS_OK);
-=======
+
       auto old =
         records_map.put(payload.key(), kvstore::Value(payload.value(), lease));
       if (payload.prev_kv() && old.has_value())
@@ -428,7 +409,6 @@
         prev_kv->set_version(value.version);
         prev_kv->set_lease(value.lease);
       }
->>>>>>> 3647663e
 
       return ccf::grpc::make_success(put_response);
     }
@@ -447,12 +427,6 @@
         payload.prev_kv());
       etcdserverpb::DeleteRangeResponse delete_range_response;
 
-<<<<<<< HEAD
-=======
-      // TODO(#62): move to compact endpoint
-      revoke_expired_leases(ctx.tx);
-
->>>>>>> 3647663e
       auto records_map = kvstore::KVStore(ctx.tx);
       auto& key = payload.key();
 
@@ -740,7 +714,6 @@
       }
     }
 
-<<<<<<< HEAD
     ccf::grpc::GrpcAdapterResponse<etcdserverpb::CompactionResponse> compact(
       ccf::endpoints::EndpointContext& ctx,
       etcdserverpb::CompactionRequest&& payload)
@@ -764,8 +737,6 @@
       return ccf::grpc::make_success(response);
     }
 
-=======
->>>>>>> 3647663e
     ccf::grpc::GrpcAdapterResponse<etcdserverpb::LeaseGrantResponse>
     lease_grant(
       ccf::endpoints::EndpointContext& ctx,
