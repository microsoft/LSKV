{
 "cells": [
  {
   "cell_type": "code",
   "execution_count": null,
   "metadata": {},
   "outputs": [],
   "source": [
    "import analysis"
   ]
  },
  {
   "cell_type": "code",
   "execution_count": null,
   "metadata": {},
   "outputs": [],
   "source": [
    "analyser = analysis.Analyser(\"perf\")\n",
    "all_data = analyser.get_data()\n",
    "all_data"
   ]
  },
  {
   "cell_type": "code",
   "execution_count": null,
   "metadata": {},
   "outputs": [],
   "source": [
    "# split out the rawResponse\n",
    "# raw_data = all_data[\"rawResponse\"]\n",
    "# all_data[[\"header\", \"length\", \"type\", \"ignore\", \"data\"]] = raw_data.str.split(\"\\r\\n\", expand=True)"
   ]
  },
  {
   "cell_type": "code",
   "execution_count": null,
   "metadata": {},
   "outputs": [],
   "source": [
    "# header = all_data[\"header\"]\n",
    "# all_data[[\"http\", \"status\", \"status_text\"]]  = header.str.split(\" \", expand=True)"
   ]
  },
  {
   "cell_type": "code",
   "execution_count": null,
   "metadata": {},
   "outputs": [],
   "source": [
    "all_data.head()"
   ]
  },
  {
   "cell_type": "code",
   "execution_count": null,
   "metadata": {},
   "outputs": [],
   "source": [
    "ignore_vars = [\"messageID\", \"rawResponse\"]"
   ]
  },
  {
   "cell_type": "code",
   "execution_count": null,
   "metadata": {},
   "outputs": [],
   "source": [
    "all_data.dtypes"
   ]
  },
  {
   "cell_type": "code",
   "execution_count": null,
   "metadata": {},
   "outputs": [],
   "source": [
    "plot_data = all_data.copy(deep=False)\n",
    "analyser.plot_scatter(plot_data, ignore_vars=ignore_vars)"
   ]
  },
  {
   "cell_type": "code",
   "execution_count": null,
   "metadata": {},
   "outputs": [],
   "source": [
    "plot_data = all_data.copy(deep=False)\n",
<<<<<<< HEAD
    "analyser.plot_ecdf(plot_data, ignore_vars=ignore_vars)"
=======
    "p = analyser.plot_ecdf(plot_data, ignore_vars=ignore_vars)\n",
    "# p.set(xlabel=\"\")"
>>>>>>> ee5523e9
   ]
  },
  {
   "cell_type": "code",
   "execution_count": null,
   "metadata": {},
   "outputs": [],
   "source": [
    "plot_data = all_data.copy(deep=False)\n",
<<<<<<< HEAD
    "ax = analyser.plot_achieved_throughput_bar(plot_data, ignore_vars=ignore_vars)"
=======
    "ax = analyser.plot_achieved_throughput_bar(\n",
    "    plot_data, x_column=\"max_inflight_requests\", ignore_vars=ignore_vars, hue=\"vars\"\n",
    ")\n",
    "ax.figure.suptitle(\"\")\n",
    "ax.set(xlabel=\"max inflight requests\", ylabel=\"achieved throughput (req/s)\")"
>>>>>>> ee5523e9
   ]
  },
  {
   "cell_type": "code",
   "execution_count": null,
   "metadata": {},
   "outputs": [],
   "source": [
    "plot_data = all_data.copy(deep=False)\n",
<<<<<<< HEAD
    "analyser.plot_throughput_bar(\n",
    "    plot_data, x_column=\"max_inflight_requests\", ignore_vars=ignore_vars\n",
    ")"
=======
    "p = analyser.plot_throughput_bar(\n",
    "    plot_data, x_column=\"max_inflight_requests\", ignore_vars=ignore_vars\n",
    ")\n",
    "p.figure.suptitle(\"\")"
>>>>>>> ee5523e9
   ]
  }
 ],
 "metadata": {
  "kernelspec": {
   "display_name": "Python 3.8.10 64-bit",
   "language": "python",
   "name": "python3"
  },
  "language_info": {
   "codemirror_mode": {
    "name": "ipython",
    "version": 3
   },
   "file_extension": ".py",
   "mimetype": "text/x-python",
   "name": "python",
   "nbconvert_exporter": "python",
   "pygments_lexer": "ipython3",
   "version": "3.8.10"
  },
  "vscode": {
   "interpreter": {
    "hash": "916dbcbb3f70747c44a77c7bcd40155683ae19c65e1c03b4aa3499c5328201f1"
   }
  }
 },
 "nbformat": 4,
 "nbformat_minor": 2
}<|MERGE_RESOLUTION|>--- conflicted
+++ resolved
@@ -85,12 +85,8 @@
    "outputs": [],
    "source": [
     "plot_data = all_data.copy(deep=False)\n",
-<<<<<<< HEAD
-    "analyser.plot_ecdf(plot_data, ignore_vars=ignore_vars)"
-=======
     "p = analyser.plot_ecdf(plot_data, ignore_vars=ignore_vars)\n",
     "# p.set(xlabel=\"\")"
->>>>>>> ee5523e9
    ]
   },
   {
@@ -100,15 +96,11 @@
    "outputs": [],
    "source": [
     "plot_data = all_data.copy(deep=False)\n",
-<<<<<<< HEAD
-    "ax = analyser.plot_achieved_throughput_bar(plot_data, ignore_vars=ignore_vars)"
-=======
     "ax = analyser.plot_achieved_throughput_bar(\n",
     "    plot_data, x_column=\"max_inflight_requests\", ignore_vars=ignore_vars, hue=\"vars\"\n",
     ")\n",
     "ax.figure.suptitle(\"\")\n",
     "ax.set(xlabel=\"max inflight requests\", ylabel=\"achieved throughput (req/s)\")"
->>>>>>> ee5523e9
    ]
   },
   {
@@ -118,16 +110,10 @@
    "outputs": [],
    "source": [
     "plot_data = all_data.copy(deep=False)\n",
-<<<<<<< HEAD
-    "analyser.plot_throughput_bar(\n",
-    "    plot_data, x_column=\"max_inflight_requests\", ignore_vars=ignore_vars\n",
-    ")"
-=======
     "p = analyser.plot_throughput_bar(\n",
     "    plot_data, x_column=\"max_inflight_requests\", ignore_vars=ignore_vars\n",
     ")\n",
     "p.figure.suptitle(\"\")"
->>>>>>> ee5523e9
    ]
   }
  ],
