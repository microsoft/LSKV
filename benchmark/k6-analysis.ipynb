{
 "cells": [
  {
   "cell_type": "code",
   "execution_count": null,
   "metadata": {},
   "outputs": [],
   "source": [
    "import pandas as pd\n",
    "import seaborn as sns\n",
    "import os\n",
    "import analysis\n",
    "import numpy as np"
   ]
  },
  {
   "cell_type": "code",
   "execution_count": null,
   "metadata": {},
   "outputs": [],
   "source": [
    "analyser = analysis.Analyser(\"k6\")\n",
    "all_data = analyser.get_data()\n",
    "all_data"
   ]
  },
  {
   "cell_type": "code",
   "execution_count": null,
   "metadata": {},
   "outputs": [],
   "source": [
    "req_duration_data = all_data[\n",
    "    all_data[\"metric_name\"].isin([\"http_req_duration\", \"grpc_req_duration\"])\n",
    "]\n",
    "req_duration_data.columns"
   ]
  },
  {
   "cell_type": "code",
   "execution_count": null,
   "metadata": {},
   "outputs": [],
   "source": [
    "# drop setup data\n",
    "req_duration_data = req_duration_data[req_duration_data[\"group\"] != \"::setup\"]"
   ]
  },
  {
   "cell_type": "code",
   "execution_count": null,
   "metadata": {},
   "outputs": [],
   "source": [
    "# filter to only http2 data\n",
<<<<<<< HEAD
    "req_duration_data = req_duration_data[req_duration_data[\"http_version\"] == 2]"
=======
    "# req_duration_data = req_duration_data[req_duration_data[\"http_version\"] == 2]"
>>>>>>> ee5523e9
   ]
  },
  {
   "cell_type": "code",
   "execution_count": null,
   "metadata": {},
   "outputs": [],
   "source": [
    "data = req_duration_data.copy()\n",
    "parts = data[\"name\"].str.split(\"?\", expand=True).rename(columns={0: \"path\", 1: \"query\"})\n",
    "parts[\"path\"] = parts[\"path\"].str.lstrip(\"https://127.0.0.1:8000\")\n",
    "req_duration_data[\"path\"] = parts[\"path\"]\n",
    "if \"query\" in parts:\n",
    "    req_duration_data[\"query\"] = parts[\"query\"]\n",
    "else:\n",
    "    req_duration_data[\"query\"] = [None for _ in range(len(parts[\"path\"]))]"
   ]
  },
  {
   "cell_type": "code",
   "execution_count": null,
   "metadata": {},
   "outputs": [],
   "source": [
    "# normalise endpoints from path\n",
    "req_duration_data[\"endpoint\"] = req_duration_data[\"path\"].map(\n",
    "    lambda x: x.split(\"/\")[-1].lower().replace(\"_\", \"\")\n",
    ")"
   ]
  },
  {
   "cell_type": "code",
   "execution_count": null,
   "metadata": {},
   "outputs": [],
   "source": [
    "ignore_vars = [\n",
    "    \"metric_name\",\n",
    "    \"metric_value\",\n",
    "    \"service\",\n",
    "    \"subproto\",\n",
    "    \"proto\",\n",
    "    \"scenario\",\n",
    "    \"status\",\n",
    "    \"tls_version\",\n",
    "    \"url\",\n",
    "    \"name\",\n",
    "    \"extra_tags\",\n",
    "    \"metadata\",\n",
    "    \"check\",\n",
    "    \"error\",\n",
    "    \"error_code\",\n",
    "    \"expected_response\",\n",
    "    \"group\",\n",
    "    \"method\",\n",
    "    \"query\",\n",
    "    \"path\",\n",
<<<<<<< HEAD
=======
    "    \"node_ips\",\n",
>>>>>>> ee5523e9
    "]"
   ]
  },
  {
   "cell_type": "code",
   "execution_count": null,
   "metadata": {},
   "outputs": [],
   "source": [
    "data = req_duration_data.copy()\n",
    "if len(data[\"query\"].dropna()) > 0:\n",
    "    var, invariant_vars = analysis.condense_vars(data, ignore_vars + [\"path\"])\n",
    "    data[\"vars\"] = var\n",
    "\n",
    "    txids = data[\"query\"].str.split(\"=\", expand=True)[1]\n",
    "    data[\"txids\"] = txids\n",
    "    txid_counts = data.groupby([\"txids\", \"vars\"]).size()\n",
    "    txid_counts = pd.DataFrame(txid_counts)\n",
    "    txid_counts.rename(columns={0: \"committed_count\"}, inplace=True)\n",
    "\n",
    "    ax = sns.displot(kind=\"ecdf\", data=txid_counts, x=\"committed_count\", hue=\"vars\")\n",
    "    ax.set(title=\"number of commit checks before committed\")\n",
    "    filename = f\"commit_checks_ecdf-committed_count-None-None-vars\"\n",
    "    ax.savefig(os.path.join(analyser.plot_dir(), f\"{filename}.jpg\"))"
   ]
  },
  {
   "cell_type": "code",
   "execution_count": null,
   "metadata": {},
   "outputs": [],
   "source": [
    "data = req_duration_data.copy()\n",
    "if len(data[\"query\"].dropna()) > 0:\n",
    "    var, invariant_vars = analysis.condense_vars(data, ignore_vars + [\"path\"])\n",
    "    data[\"vars\"] = var\n",
    "\n",
    "    grouped = data.groupby([\"path\", \"query\", \"vars\"])\n",
    "\n",
    "    starts = grouped.min(\"start_ms\")\n",
    "    ends = grouped.max(\"end_ms\")\n",
    "\n",
    "    commit_latency_ms = ends[\"end_ms\"] - starts[\"start_ms\"]\n",
    "\n",
    "    latencies = pd.DataFrame(commit_latency_ms)\n",
    "    latencies.rename(columns={0: \"commit_latency\"}, inplace=True)\n",
    "\n",
    "    ax = sns.displot(kind=\"ecdf\", data=latencies, x=\"commit_latency\", hue=\"vars\")\n",
    "    ax.set(title=\"commit latency\")\n",
    "    filename = f\"commit_latency_ecdf-commit_latency-None-None-vars\"\n",
    "    ax.savefig(os.path.join(analyser.plot_dir(), f\"{filename}.jpg\"))"
   ]
  },
  {
   "cell_type": "code",
   "execution_count": null,
   "metadata": {},
   "outputs": [],
   "source": [
    "# req_duration_data = req_duration_data[req_duration_data[\"rate\"] == 100]\n",
<<<<<<< HEAD
    "req_duration_data = req_duration_data[req_duration_data[\"vus\"] == 10]\n",
    "req_duration_data = req_duration_data[req_duration_data[\"func\"] == \"mixed_single\"]\n",
    "req_duration_data.describe()"
=======
    "# req_duration_data = req_duration_data[req_duration_data[\"vus\"] == 10]\n",
    "# req_duration_data = req_duration_data[req_duration_data[\"func\"] == \"mixed_single\"]\n",
    "# req_duration_data.describe()"
>>>>>>> ee5523e9
   ]
  },
  {
   "cell_type": "code",
   "execution_count": null,
   "metadata": {},
   "outputs": [],
   "source": [
    "# skip the start and avoid high latency connection setups\n",
    "req_duration_data = req_duration_data[req_duration_data[\"start_ms\"] > 1000]"
   ]
  },
  {
   "cell_type": "code",
   "execution_count": null,
   "metadata": {},
   "outputs": [],
   "source": [
<<<<<<< HEAD
    "plot_data = req_duration_data.copy(deep=False)\n",
    "plot_data = plot_data[plot_data[\"path\"] != \"app/tx\"]\n",
    "plot_data = plot_data[plot_data[\"rate\"] != 200]\n",
    "plot_data = plot_data[plot_data[\"rate\"] != 500]\n",
    "plot_data = plot_data[plot_data[\"rate\"] != 1000]\n",
    "plot_data = plot_data[plot_data[\"rate\"] != 2000]\n",
    "analyser.plot_scatter(\n",
    "    plot_data, col=\"endpoint\", row=\"content_type\", ignore_vars=ignore_vars\n",
    ")"
   ]
  },
  {
   "cell_type": "code",
   "execution_count": null,
   "metadata": {},
   "outputs": [],
   "source": [
    "# plot with skipping start to avoid connection setup flurry\n",
    "plot_data = req_duration_data.copy(deep=False)\n",
    "plot_data = plot_data[plot_data[\"path\"] != \"app/tx\"]\n",
    "plot_data = plot_data[plot_data[\"rate\"] == 100]\n",
    "plot_data = plot_data[plot_data[\"start_ms\"] > 250]\n",
    "analyser.plot_scatter(plot_data, col=\"content_type\", ignore_vars=ignore_vars)"
=======
    "plot_data = req_duration_data.copy(deep=False)\n",
    "plot_data = plot_data[plot_data[\"content_type\"] == \"json\"]\n",
    "plot_data = plot_data[plot_data[\"rate\"] <= 200]\n",
    "plot_data = plot_data[plot_data[\"enclave\"] == \"virtual\"]\n",
    "p = analyser.plot_scatter(plot_data, col=\"http_version\", ignore_vars=ignore_vars)\n",
    "p.figure.suptitle(\"\")\n",
    "p.set(xlabel=\"start time (ms)\", ylabel=\"latency (ms)\")"
>>>>>>> ee5523e9
   ]
  },
  {
   "cell_type": "code",
   "execution_count": null,
   "metadata": {},
   "outputs": [],
   "source": [
    "plot_data = req_duration_data.copy(deep=False)\n",
<<<<<<< HEAD
    "plot_data = plot_data[plot_data[\"path\"] != \"app/tx\"]\n",
    "plot_data = plot_data[plot_data[\"rate\"] == 200]\n",
    "plot_data = plot_data[plot_data[\"start_ms\"] > 250]\n",
    "analyser.plot_scatter(plot_data, col=\"content_type\", ignore_vars=ignore_vars)"
=======
    "plot_data = plot_data[plot_data[\"content_type\"] == \"json\"]\n",
    "plot_data = plot_data[plot_data[\"rate\"] <= 200]\n",
    "p = analyser.plot_ecdf(plot_data, col=\"endpoint\", ignore_vars=ignore_vars)\n",
    "p.figure.suptitle(\"\")\n",
    "p.set(xlabel=\"latency (ms)\")"
>>>>>>> ee5523e9
   ]
  },
  {
   "cell_type": "code",
   "execution_count": null,
   "metadata": {},
   "outputs": [],
   "source": [
    "plot_data = req_duration_data.copy(deep=False)\n",
<<<<<<< HEAD
    "plot_data = plot_data[plot_data[\"path\"] != \"app/tx\"]\n",
    "plot_data = plot_data[plot_data[\"rate\"] == 200]\n",
    "plot_data = plot_data[plot_data[\"start_ms\"] > 250]\n",
    "analyser.plot_scatter(plot_data, col=\"content_type\", ignore_vars=ignore_vars)"
=======
    "p = analyser.plot_percentile_latency_over_time(\n",
    "    data, col=\"http_version\", ignore_vars=ignore_vars, percentile=0.99\n",
    ")\n",
    "p.figure.suptitle(\"\")\n",
    "p.set(xlabel=\"time (ms)\", ylabel=\"achieved throughput (req/s)\")"
>>>>>>> ee5523e9
   ]
  },
  {
   "cell_type": "code",
   "execution_count": null,
   "metadata": {},
   "outputs": [],
   "source": [
    "plot_data = req_duration_data.copy(deep=False)\n",
<<<<<<< HEAD
    "plot_data = plot_data[plot_data[\"path\"] != \"app/tx\"]\n",
    "plot_data = plot_data[plot_data[\"rate\"] != 200]\n",
    "plot_data = plot_data[plot_data[\"rate\"] != 500]\n",
    "plot_data = plot_data[plot_data[\"rate\"] != 1000]\n",
    "plot_data = plot_data[plot_data[\"rate\"] != 2000]\n",
    "analyser.plot_ecdf(plot_data, col=\"content_type\", ignore_vars=ignore_vars)"
=======
    "p = analyser.plot_throughput_over_time(\n",
    "    plot_data, col=\"http_version\", ignore_vars=ignore_vars, interval=1000\n",
    ")\n",
    "p.figure.suptitle(\"\")\n",
    "p.set(xlabel=\"time (ms)\", ylabel=\"achieved throughput (req/s)\")"
>>>>>>> ee5523e9
   ]
  },
  {
   "cell_type": "code",
   "execution_count": null,
   "metadata": {},
   "outputs": [],
   "source": [
    "# plot with skipping start to avoid connection setup flurry\n",
    "plot_data = req_duration_data.copy(deep=False)\n",
    "plot_data = plot_data[plot_data[\"path\"] != \"app/tx\"]\n",
<<<<<<< HEAD
    "# plot_data = plot_data[plot_data[\"rate\"] !=200]\n",
    "plot_data = plot_data[plot_data[\"rate\"] != 500]\n",
    "plot_data = plot_data[plot_data[\"rate\"] != 1000]\n",
    "plot_data = plot_data[plot_data[\"rate\"] != 2000]\n",
    "plot_data = plot_data[plot_data[\"start_ms\"] > 250]\n",
    "analyser.plot_ecdf(plot_data, col=\"content_type\", ignore_vars=ignore_vars)"
   ]
  },
  {
   "cell_type": "code",
   "execution_count": null,
   "metadata": {},
   "outputs": [],
   "source": [
    "plot_data = req_duration_data.copy(deep=False)\n",
    "plot_data = plot_data[plot_data[\"path\"] != \"app/tx\"]\n",
=======
>>>>>>> ee5523e9
    "# plot_data = plot_data[plot_data[\"http_version\"] ==2]\n",
    "analyser.plot_achieved_throughput_bar(\n",
    "    plot_data, col=\"content_type\", ignore_vars=ignore_vars\n",
    ")"
   ]
  },
  {
   "cell_type": "code",
   "execution_count": null,
   "metadata": {},
   "outputs": [],
   "source": [
    "plot_data = req_duration_data.copy(deep=False)\n",
<<<<<<< HEAD
    "plot_data = plot_data[plot_data[\"path\"] != \"app/tx\"]\n",
    "analyser.plot_throughput_bar(plot_data, col=\"content_type\", ignore_vars=ignore_vars)"
=======
    "plot_data = plot_data[plot_data[\"http_version\"] == 1]\n",
    "plot_data = plot_data[plot_data[\"nodes\"] == 1]\n",
    "p = analyser.plot_throughput_bar(plot_data, ignore_vars=ignore_vars + [\"endpoint\"])\n",
    "p.figure.suptitle(\"\")\n",
    "p.set(xlabel=\"target throughput (req/s)\", ylabel=\"achieved throughput ratio\")"
   ]
  },
  {
   "cell_type": "code",
   "execution_count": null,
   "metadata": {},
   "outputs": [],
   "source": [
    "plot_data = req_duration_data.copy(deep=False)\n",
    "plot_data = plot_data[plot_data[\"http_version\"] == 1]\n",
    "plot_data = plot_data[plot_data[\"rate\"] == 4000]\n",
    "plot_data = plot_data[plot_data[\"nodes\"] == 1]\n",
    "var, inv = analysis.condense_vars(plot_data, ignore_vars)\n",
    "plot_data[\"node_ips\"]"
   ]
  },
  {
   "cell_type": "code",
   "execution_count": null,
   "metadata": {},
   "outputs": [],
   "source": [
    "plot_data = req_duration_data.copy(deep=False)\n",
    "plot_data = plot_data[plot_data[\"http_version\"] == 1]\n",
    "plot_data = plot_data[plot_data[\"node_ips\"].notna()]\n",
    "p = analyser.plot_throughput_bar(plot_data, ignore_vars=ignore_vars + [\"endpoint\"])\n",
    "p.figure.suptitle(\"\")\n",
    "p.set(xlabel=\"target throughput (req/s)\", ylabel=\"achieved throughput ratio\")"
   ]
  },
  {
   "cell_type": "code",
   "execution_count": null,
   "metadata": {},
   "outputs": [],
   "source": [
    "plot_data = req_duration_data.copy(deep=False)\n",
    "# plot_data = plot_data[plot_data[\"http_version\"] == 1]\n",
    "p = analyser.plot_throughput_bar(plot_data, ignore_vars=ignore_vars + [\"endpoint\"])\n",
    "p.figure.suptitle(\"\")\n",
    "p.set(xlabel=\"target throughput (req/s)\", ylabel=\"achieved throughput ratio\")"
>>>>>>> ee5523e9
   ]
  },
  {
   "cell_type": "code",
   "execution_count": null,
   "metadata": {},
   "outputs": [],
   "source": [
    "plot_data = req_duration_data.copy(deep=False)\n",
    "plot_data = plot_data[plot_data[\"path\"] != \"app/tx\"]\n",
<<<<<<< HEAD
    "analyser.plot_target_throughput_latency_line(plot_data, ignore_vars=ignore_vars)"
=======
    "plot_data = plot_data[plot_data[\"http_version\"] == 1]\n",
    "p = analyser.plot_target_throughput_latency_line(\n",
    "    plot_data, ignore_vars=ignore_vars + [\"endpoint\"]\n",
    ")\n",
    "p.figure.suptitle(\"\")"
>>>>>>> ee5523e9
   ]
  }
 ],
 "metadata": {
  "kernelspec": {
<<<<<<< HEAD
   "display_name": "Python 3.8.10 64-bit",
=======
   "display_name": "Python 3",
>>>>>>> ee5523e9
   "language": "python",
   "name": "python3"
  },
  "language_info": {
   "codemirror_mode": {
    "name": "ipython",
    "version": 3
   },
   "file_extension": ".py",
   "mimetype": "text/x-python",
   "name": "python",
   "nbconvert_exporter": "python",
   "pygments_lexer": "ipython3",
   "version": "3.10.7"
  },
  "vscode": {
   "interpreter": {
    "hash": "e7370f93d1d0cde622a1f8e1c04877d8463912d04d973331ad4851f04de6915a"
   }
  }
 },
 "nbformat": 4,
 "nbformat_minor": 2
}<|MERGE_RESOLUTION|>--- conflicted
+++ resolved
@@ -53,11 +53,7 @@
    "outputs": [],
    "source": [
     "# filter to only http2 data\n",
-<<<<<<< HEAD
-    "req_duration_data = req_duration_data[req_duration_data[\"http_version\"] == 2]"
-=======
     "# req_duration_data = req_duration_data[req_duration_data[\"http_version\"] == 2]"
->>>>>>> ee5523e9
    ]
   },
   {
@@ -115,10 +111,7 @@
     "    \"method\",\n",
     "    \"query\",\n",
     "    \"path\",\n",
-<<<<<<< HEAD
-=======
     "    \"node_ips\",\n",
->>>>>>> ee5523e9
     "]"
    ]
   },
@@ -179,15 +172,9 @@
    "outputs": [],
    "source": [
     "# req_duration_data = req_duration_data[req_duration_data[\"rate\"] == 100]\n",
-<<<<<<< HEAD
-    "req_duration_data = req_duration_data[req_duration_data[\"vus\"] == 10]\n",
-    "req_duration_data = req_duration_data[req_duration_data[\"func\"] == \"mixed_single\"]\n",
-    "req_duration_data.describe()"
-=======
     "# req_duration_data = req_duration_data[req_duration_data[\"vus\"] == 10]\n",
     "# req_duration_data = req_duration_data[req_duration_data[\"func\"] == \"mixed_single\"]\n",
     "# req_duration_data.describe()"
->>>>>>> ee5523e9
    ]
   },
   {
@@ -206,31 +193,6 @@
    "metadata": {},
    "outputs": [],
    "source": [
-<<<<<<< HEAD
-    "plot_data = req_duration_data.copy(deep=False)\n",
-    "plot_data = plot_data[plot_data[\"path\"] != \"app/tx\"]\n",
-    "plot_data = plot_data[plot_data[\"rate\"] != 200]\n",
-    "plot_data = plot_data[plot_data[\"rate\"] != 500]\n",
-    "plot_data = plot_data[plot_data[\"rate\"] != 1000]\n",
-    "plot_data = plot_data[plot_data[\"rate\"] != 2000]\n",
-    "analyser.plot_scatter(\n",
-    "    plot_data, col=\"endpoint\", row=\"content_type\", ignore_vars=ignore_vars\n",
-    ")"
-   ]
-  },
-  {
-   "cell_type": "code",
-   "execution_count": null,
-   "metadata": {},
-   "outputs": [],
-   "source": [
-    "# plot with skipping start to avoid connection setup flurry\n",
-    "plot_data = req_duration_data.copy(deep=False)\n",
-    "plot_data = plot_data[plot_data[\"path\"] != \"app/tx\"]\n",
-    "plot_data = plot_data[plot_data[\"rate\"] == 100]\n",
-    "plot_data = plot_data[plot_data[\"start_ms\"] > 250]\n",
-    "analyser.plot_scatter(plot_data, col=\"content_type\", ignore_vars=ignore_vars)"
-=======
     "plot_data = req_duration_data.copy(deep=False)\n",
     "plot_data = plot_data[plot_data[\"content_type\"] == \"json\"]\n",
     "plot_data = plot_data[plot_data[\"rate\"] <= 200]\n",
@@ -238,72 +200,48 @@
     "p = analyser.plot_scatter(plot_data, col=\"http_version\", ignore_vars=ignore_vars)\n",
     "p.figure.suptitle(\"\")\n",
     "p.set(xlabel=\"start time (ms)\", ylabel=\"latency (ms)\")"
->>>>>>> ee5523e9
-   ]
-  },
-  {
-   "cell_type": "code",
-   "execution_count": null,
-   "metadata": {},
-   "outputs": [],
-   "source": [
-    "plot_data = req_duration_data.copy(deep=False)\n",
-<<<<<<< HEAD
-    "plot_data = plot_data[plot_data[\"path\"] != \"app/tx\"]\n",
-    "plot_data = plot_data[plot_data[\"rate\"] == 200]\n",
-    "plot_data = plot_data[plot_data[\"start_ms\"] > 250]\n",
-    "analyser.plot_scatter(plot_data, col=\"content_type\", ignore_vars=ignore_vars)"
-=======
+   ]
+  },
+  {
+   "cell_type": "code",
+   "execution_count": null,
+   "metadata": {},
+   "outputs": [],
+   "source": [
+    "plot_data = req_duration_data.copy(deep=False)\n",
     "plot_data = plot_data[plot_data[\"content_type\"] == \"json\"]\n",
     "plot_data = plot_data[plot_data[\"rate\"] <= 200]\n",
     "p = analyser.plot_ecdf(plot_data, col=\"endpoint\", ignore_vars=ignore_vars)\n",
     "p.figure.suptitle(\"\")\n",
     "p.set(xlabel=\"latency (ms)\")"
->>>>>>> ee5523e9
-   ]
-  },
-  {
-   "cell_type": "code",
-   "execution_count": null,
-   "metadata": {},
-   "outputs": [],
-   "source": [
-    "plot_data = req_duration_data.copy(deep=False)\n",
-<<<<<<< HEAD
-    "plot_data = plot_data[plot_data[\"path\"] != \"app/tx\"]\n",
-    "plot_data = plot_data[plot_data[\"rate\"] == 200]\n",
-    "plot_data = plot_data[plot_data[\"start_ms\"] > 250]\n",
-    "analyser.plot_scatter(plot_data, col=\"content_type\", ignore_vars=ignore_vars)"
-=======
+   ]
+  },
+  {
+   "cell_type": "code",
+   "execution_count": null,
+   "metadata": {},
+   "outputs": [],
+   "source": [
+    "plot_data = req_duration_data.copy(deep=False)\n",
     "p = analyser.plot_percentile_latency_over_time(\n",
     "    data, col=\"http_version\", ignore_vars=ignore_vars, percentile=0.99\n",
     ")\n",
     "p.figure.suptitle(\"\")\n",
     "p.set(xlabel=\"time (ms)\", ylabel=\"achieved throughput (req/s)\")"
->>>>>>> ee5523e9
-   ]
-  },
-  {
-   "cell_type": "code",
-   "execution_count": null,
-   "metadata": {},
-   "outputs": [],
-   "source": [
-    "plot_data = req_duration_data.copy(deep=False)\n",
-<<<<<<< HEAD
-    "plot_data = plot_data[plot_data[\"path\"] != \"app/tx\"]\n",
-    "plot_data = plot_data[plot_data[\"rate\"] != 200]\n",
-    "plot_data = plot_data[plot_data[\"rate\"] != 500]\n",
-    "plot_data = plot_data[plot_data[\"rate\"] != 1000]\n",
-    "plot_data = plot_data[plot_data[\"rate\"] != 2000]\n",
-    "analyser.plot_ecdf(plot_data, col=\"content_type\", ignore_vars=ignore_vars)"
-=======
+   ]
+  },
+  {
+   "cell_type": "code",
+   "execution_count": null,
+   "metadata": {},
+   "outputs": [],
+   "source": [
+    "plot_data = req_duration_data.copy(deep=False)\n",
     "p = analyser.plot_throughput_over_time(\n",
     "    plot_data, col=\"http_version\", ignore_vars=ignore_vars, interval=1000\n",
     ")\n",
     "p.figure.suptitle(\"\")\n",
     "p.set(xlabel=\"time (ms)\", ylabel=\"achieved throughput (req/s)\")"
->>>>>>> ee5523e9
    ]
   },
   {
@@ -315,25 +253,6 @@
     "# plot with skipping start to avoid connection setup flurry\n",
     "plot_data = req_duration_data.copy(deep=False)\n",
     "plot_data = plot_data[plot_data[\"path\"] != \"app/tx\"]\n",
-<<<<<<< HEAD
-    "# plot_data = plot_data[plot_data[\"rate\"] !=200]\n",
-    "plot_data = plot_data[plot_data[\"rate\"] != 500]\n",
-    "plot_data = plot_data[plot_data[\"rate\"] != 1000]\n",
-    "plot_data = plot_data[plot_data[\"rate\"] != 2000]\n",
-    "plot_data = plot_data[plot_data[\"start_ms\"] > 250]\n",
-    "analyser.plot_ecdf(plot_data, col=\"content_type\", ignore_vars=ignore_vars)"
-   ]
-  },
-  {
-   "cell_type": "code",
-   "execution_count": null,
-   "metadata": {},
-   "outputs": [],
-   "source": [
-    "plot_data = req_duration_data.copy(deep=False)\n",
-    "plot_data = plot_data[plot_data[\"path\"] != \"app/tx\"]\n",
-=======
->>>>>>> ee5523e9
     "# plot_data = plot_data[plot_data[\"http_version\"] ==2]\n",
     "analyser.plot_achieved_throughput_bar(\n",
     "    plot_data, col=\"content_type\", ignore_vars=ignore_vars\n",
@@ -347,10 +266,6 @@
    "outputs": [],
    "source": [
     "plot_data = req_duration_data.copy(deep=False)\n",
-<<<<<<< HEAD
-    "plot_data = plot_data[plot_data[\"path\"] != \"app/tx\"]\n",
-    "analyser.plot_throughput_bar(plot_data, col=\"content_type\", ignore_vars=ignore_vars)"
-=======
     "plot_data = plot_data[plot_data[\"http_version\"] == 1]\n",
     "plot_data = plot_data[plot_data[\"nodes\"] == 1]\n",
     "p = analyser.plot_throughput_bar(plot_data, ignore_vars=ignore_vars + [\"endpoint\"])\n",
@@ -397,7 +312,6 @@
     "p = analyser.plot_throughput_bar(plot_data, ignore_vars=ignore_vars + [\"endpoint\"])\n",
     "p.figure.suptitle(\"\")\n",
     "p.set(xlabel=\"target throughput (req/s)\", ylabel=\"achieved throughput ratio\")"
->>>>>>> ee5523e9
    ]
   },
   {
@@ -408,25 +322,17 @@
    "source": [
     "plot_data = req_duration_data.copy(deep=False)\n",
     "plot_data = plot_data[plot_data[\"path\"] != \"app/tx\"]\n",
-<<<<<<< HEAD
-    "analyser.plot_target_throughput_latency_line(plot_data, ignore_vars=ignore_vars)"
-=======
     "plot_data = plot_data[plot_data[\"http_version\"] == 1]\n",
     "p = analyser.plot_target_throughput_latency_line(\n",
     "    plot_data, ignore_vars=ignore_vars + [\"endpoint\"]\n",
     ")\n",
     "p.figure.suptitle(\"\")"
->>>>>>> ee5523e9
    ]
   }
  ],
  "metadata": {
   "kernelspec": {
-<<<<<<< HEAD
-   "display_name": "Python 3.8.10 64-bit",
-=======
    "display_name": "Python 3",
->>>>>>> ee5523e9
    "language": "python",
    "name": "python3"
   },
