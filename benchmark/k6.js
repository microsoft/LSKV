// Copyright (c) Microsoft Corporation. All rights reserved.
// Licensed under the MIT License.
import { check, randomSeed } from "k6";
import http from "k6/http";
import encoding from "k6/encoding";
import exec from "k6/execution";
import grpc from "k6/net/grpc";

const rate = Number(__ENV.RATE);
const workspace = __ENV.WORKSPACE;
const preAllocatedVUs = __ENV.PRE_ALLOCATED_VUS;
const maxVUs = __ENV.MAX_VUS;
const func = __ENV.FUNC;
const content_type = __ENV.CONTENT_TYPE;

const duration_s = 5;
const stageCount = 5;

const grpc_client = new grpc.Client();
grpc_client.load(["definitions"], "../../proto/etcd.proto");

function getStages() {
  // start with a warm up
  let stages = [{ target: 100, duration: "1s" }];
  // ramp up
  for (let i = 0; i < stageCount; i++) {
    const target = Math.floor(rate * (i + 1 / stageCount));
    // initial quick ramp up
    stages.push({ target: target, duration: `1s` });
    // followed by steady state for a bit
    stages.push({ target: target, duration: `${duration_s}s` });
  }
  // ramp down
  for (let i = stageCount - 1; i >= 0; i--) {
    const target = Math.floor(rate * (i + 1 / stageCount));
    // initial quick ramp down
    stages.push({ target: target, duration: `1s` });
    // followed by steady state for a bit
    stages.push({ target: target, duration: `${duration_s}s` });
  }
  // end with a cool-down
  stages.push({ target: 100, duration: "1s" });
<<<<<<< HEAD
  console.log(stages)
=======
  console.log(stages);
>>>>>>> f355e9eb
  return stages;
}

export let options = {
  tlsAuth: [
    {
      cert: open(`${workspace}/user0_cert.pem`),
      key: open(`${workspace}/user0_privk.pem`),
    },
  ],
  insecureSkipTLSVerify: true,
  scenarios: {
    default: {
      executor: "ramping-arrival-rate",
      exec: func,
      startRate: 100,
      timeUnit: "1s",
      preAllocatedVUs: preAllocatedVUs,
      maxVUs: maxVUs,
      stages: getStages(),
    },
  },
};

function key(i) {
  return encoding.b64encode(`key${i}`);
}
const val0 = encoding.b64encode("value0");

const addr = "127.0.0.1:8000";
const host = `https://${addr}`;

const total_requests = rate * duration_s;
const prefill_keys = total_requests / 2;

export function setup() {
  randomSeed(123);

  if (content_type == "grpc") {
    grpc_client.connect(addr, {});
  }

  let receipt_txids = [];
  var txid = "";
  // trigger getting some cached ones too (maybe)
  for (let i = 0; i < prefill_keys; i++) {
    // issue some writes so we have things to get receipts for
    txid = put_single(i, "setup");
    receipt_txids.push(txid);
  }
  return receipt_txids;
}

function check_success(response) {
  check(response, {
    "http1 is used": (r) => r.proto === "HTTP/1.1",
    "status is 200": (r) => r.status === 200,
  });
}

function check_committed(status) {
  check(status, {
    "committed within limit": (status) => status === "Committed",
  });
}

// perform a single put request at a preset key
export function put_single(i = 0, tag = "put_single") {
  if (content_type == "grpc") {
    if (tag != "setup" && exec.vu.iterationInInstance == 0) {
      grpc_client.connect(addr, {});
    }
    const payload = {
      key: key(i),
      value: val0,
    };
    const response = grpc_client.invoke("etcdserverpb.KV/Put", payload);

    check(response, {
      "status is 200": (r) => r && r.status === grpc.StatusOK,
    });

    const res = response.message;
    const header = res["header"];
    const term = header["raftTerm"];
    const rev = header["revision"];
    const txid = `${term}.${rev}`;
    return txid;
  } else {
    let payload = JSON.stringify({
      key: key(i),
      value: val0,
    });
    let params = {
      headers: {
        "Content-Type": "application/json",
      },
      tags: {
        caller: tag,
      },
    };

    let response = http.post(`${host}/v3/kv/put`, payload, params);

    check_success(response);

    const res = response.json();
    const header = res["header"];
    const term = header["raftTerm"];
    const rev = header["revision"];
    const txid = `${term}.${rev}`;
    return txid;
  }
}

// check the status of a transaction id with the service
function get_tx_status(txid) {
  const response = http.get(`${host}/app/tx?transaction_id=${txid}`);
  return response.json()["status"];
}

function wait_for_committed(txid) {
  var s = "";
  const tries = 1000;
  for (let i = 0; i < tries; i++) {
    s = get_tx_status(txid);
    if (s == "Committed" || s == "Invalid") {
      break;
    }
  }
  check_committed(s);
}

// perform a single put request but poll until it is committed
export function put_single_wait(i = 0) {
  const txid = put_single(i, "put_single_wait");
  wait_for_committed(txid);
}

// perform a single get request at a preset key
export function get_single(i = 0, tag = "get_single") {
  if (content_type == "grpc") {
    if (tag != "setup" && exec.vu.iterationInInstance == 0) {
      grpc_client.connect(addr, {});
    }
    const payload = {
      key: key(i),
    };
    const response = grpc_client.invoke("etcdserverpb.KV/Range", payload);

    check(response, {
      "status is 200": (r) => r && r.status === grpc.StatusOK,
    });
  } else {
    let payload = JSON.stringify({
      key: key(i),
    });
    let params = {
      headers: {
        "Content-Type": "application/json",
      },
      tags: {
        caller: tag,
      },
    };

    let response = http.post(`${host}/v3/kv/range`, payload, params);

    check_success(response);
  }
}

// perform a single get request at a preset key
export function get_range(i = 0, tag = "get_range") {
  let payload = JSON.stringify({
    key: key(i),
    range_end: key(i + 1000),
  });
  let params = {
    headers: {
      "Content-Type": "application/json",
    },
    tags: {
      caller: tag,
    },
  };

  let response = http.post(`${host}/v3/kv/range`, payload, params);

  check_success(response);
}

// perform a single delete request at a preset key
export function delete_single(i = 0, tag = "delete_single") {
  if (content_type == "grpc") {
    if (tag != "setup" && exec.vu.iterationInInstance == 0) {
      grpc_client.connect(addr, {});
    }
    const payload = {
      key: key(i),
    };
    const response = grpc_client.invoke("etcdserverpb.KV/DeleteRange", payload);

    check(response, {
      "status is 200": (r) => r && r.status === grpc.StatusOK,
    });
  } else {
    let payload = JSON.stringify({
      key: key(i),
    });
    let params = {
      headers: {
        "Content-Type": "application/json",
      },
      tags: {
        caller: tag,
      },
    };

    let response = http.post(`${host}/v3/kv/delete_range`, payload, params);

    check_success(response);
  }
}

export function put_get_delete(i = 0) {
  put_single(i);
  get_single(i);
  delete_single(i);
}

// perform a single delete request but poll until it is committed
export function delete_single_wait(i = 0) {
  const txid = delete_single(i, "delete_single_wait");
  wait_for_committed(txid);
}

// Randomly select a request type to run
export function mixed_single() {
  const rnd = Math.random();
  if (rnd >= 0 && rnd < 0.6) {
    // 60% reads
    get_single();
  } else if (rnd >= 0.6 && rnd < 0.9) {
    // 30% writes
    put_single();
  } else {
    // 10% deletes
    delete_single();
  }
}

// Randomly select a request type to run
export function mixed_single_wait() {
  const rnd = Math.random();
  if (rnd >= 0 && rnd < 0.6) {
    // 60% reads
    get_single();
  } else if (rnd >= 0.5 && rnd < 0.85) {
    // 35% writes
    put_single();
  } else if (rnd >= 0.85 && rnd < 0.9) {
    // 5% writes
    put_single_wait();
  } else if (rnd >= 0.9 && rnd < 0.98) {
    // 8% deletes
    delete_single();
  } else {
    // 2% deletes
    delete_single_wait();
  }
}

export function get_receipt(receipt_txids, tag = "get_receipt") {
  const txid =
    receipt_txids[exec.scenario.iterationInTest % receipt_txids.length];

  const [revision, raftTerm] = txid.split(".");
  let payload = JSON.stringify({
    revision: revision,
    raftTerm: raftTerm,
  });
  let params = {
    headers: {
      "Content-Type": "application/json",
    },
    tags: {
      caller: tag,
    },
  };

  const response = http.post(`${host}/v3/receipt/get_receipt`, payload, params);
  check_success(response);
}<|MERGE_RESOLUTION|>--- conflicted
+++ resolved
@@ -40,11 +40,7 @@
   }
   // end with a cool-down
   stages.push({ target: 100, duration: "1s" });
-<<<<<<< HEAD
-  console.log(stages)
-=======
   console.log(stages);
->>>>>>> f355e9eb
   return stages;
 }
 
