--- conflicted
+++ resolved
@@ -44,12 +44,9 @@
 }
 const val0 = encoding.b64encode("value0");
 
-<<<<<<< HEAD
 const addr = "127.0.0.1:8000"
 const host = `https://${addr}`;
-=======
-const host = "https://127.0.0.1:8000";
->>>>>>> f087fca6
+
 const total_requests = rate * duration_s;
 const prefill_keys = total_requests / 2;
 
@@ -84,7 +81,6 @@
 
 // perform a single put request at a preset key
 export function put_single(i = 0, tag = "put_single") {
-<<<<<<< HEAD
   if (content_type == "grpc") {
     if (tag != "setup" && exec.vu.iterationInInstance == 0) {
       grpc_client.connect(addr, {})
@@ -98,23 +94,7 @@
     check(response, {
       "status is 200": (r) => r && r.status === grpc.StatusOK,
     });
-=======
-  let payload = JSON.stringify({
-    key: key(i),
-    value: val0,
-  });
-  let params = {
-    headers: {
-      "Content-Type": "application/json",
-    },
-    tags: {
-      caller: tag,
-    },
-  };
-
-  let response = http.post(`${host}/v3/kv/put`, payload, params);
->>>>>>> f087fca6
-
+    
     const res = response.message;
     const header = res["header"];
     const term = header["raftTerm"];
@@ -174,7 +154,6 @@
 
 // perform a single get request at a preset key
 export function get_single(i = 0, tag = "get_single") {
-<<<<<<< HEAD
   if (content_type == "grpc") {
     if (tag != "setup" && exec.vu.iterationInInstance == 0) {
       grpc_client.connect(addr, {})
@@ -199,21 +178,6 @@
         caller: tag,
       },
     };
-=======
-  let payload = JSON.stringify({
-    key: key(i),
-  });
-  let params = {
-    headers: {
-      "Content-Type": "application/json",
-    },
-    tags: {
-      caller: tag,
-    },
-  };
-
-  let response = http.post(`${host}/v3/kv/range`, payload, params);
->>>>>>> f087fca6
 
     let response = http.post(`${host}/v3/kv/range`, payload, params);
 
@@ -243,7 +207,6 @@
 
 // perform a single delete request at a preset key
 export function delete_single(i = 0, tag = "delete_single") {
-<<<<<<< HEAD
   if (content_type == "grpc") {
     if (tag != "setup" && exec.vu.iterationInInstance == 0) {
       grpc_client.connect(addr, {})
@@ -268,21 +231,6 @@
         caller: tag,
       },
     };
-=======
-  let payload = JSON.stringify({
-    key: key(i),
-  });
-  let params = {
-    headers: {
-      "Content-Type": "application/json",
-    },
-    tags: {
-      caller: tag,
-    },
-  };
-
-  let response = http.post(`${host}/v3/kv/delete_range`, payload, params);
->>>>>>> f087fca6
 
     let response = http.post(`${host}/v3/kv/delete_range`, payload, params);
 
