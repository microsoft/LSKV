// Copyright (c) Microsoft Corporation. All rights reserved.
// Licensed under the MIT License.
import { check, randomSeed } from "k6";
import http from "k6/http";
import encoding from "k6/encoding";
import exec from "k6/execution";
import grpc from "k6/net/grpc";

const rate = Number(__ENV.RATE);
const workspace = __ENV.WORKSPACE;
const preAllocatedVUs = __ENV.PRE_ALLOCATED_VUS;
const maxVUs = __ENV.MAX_VUS;
const func = __ENV.FUNC;
const content_type = __ENV.CONTENT_TYPE;
<<<<<<< HEAD
const addr = __ENV.ADDR
=======
>>>>>>> ee5523e9

const duration_s = 5;
const stageCount = 5;

const grpc_client = new grpc.Client();
grpc_client.load(["definitions"], "../../proto/etcd.proto");

function getStages() {
  // start with a warm up
  let stages = [{ target: 100, duration: "1s" }];
  // ramp up
  for (let i = 0; i < stageCount; i++) {
    const target = Math.floor(rate * (i + 1 / stageCount));
    // initial quick ramp up
    stages.push({ target: target, duration: `1s` });
    // followed by steady state for a bit
    stages.push({ target: target, duration: `${duration_s}s` });
  }
  // ramp down
  for (let i = stageCount - 1; i >= 0; i--) {
    const target = Math.floor(rate * (i + 1 / stageCount));
    // initial quick ramp down
    stages.push({ target: target, duration: `1s` });
    // followed by steady state for a bit
    stages.push({ target: target, duration: `${duration_s}s` });
  }
  // end with a cool-down
  stages.push({ target: 100, duration: "1s" });
  console.log(stages);
  return stages;
}

const grpc_client = new grpc.Client();
grpc_client.load(["definitions"], "../../proto/etcd.proto");

export let options = {
  tlsAuth: [
    {
      cert: open(`${workspace}/user0_cert.pem`),
      key: open(`${workspace}/user0_privk.pem`),
    },
  ],
  insecureSkipTLSVerify: true,
  scenarios: {
    default: {
      executor: "ramping-arrival-rate",
      exec: func,
      startRate: 100,
      timeUnit: "1s",
      preAllocatedVUs: preAllocatedVUs,
      maxVUs: maxVUs,
      stages: getStages(),
    },
  },
};

function key(i) {
  return encoding.b64encode(`key${i}`);
}
const val0 = encoding.b64encode("value0");

<<<<<<< HEAD
=======
const addr = "127.0.0.1:8000";
>>>>>>> ee5523e9
const host = `https://${addr}`;

const total_requests = rate * duration_s;
const prefill_keys = total_requests / 2;

export function setup() {
  randomSeed(123);

  if (content_type == "grpc") {
    grpc_client.connect(addr, {});
  }

  let receipt_txids = [];
  var txid = "";
  // trigger getting some cached ones too (maybe)
  for (let i = 0; i < prefill_keys; i++) {
    // issue some writes so we have things to get receipts for
    txid = put_single(i, "setup");
    receipt_txids.push(txid);
  }
  return receipt_txids;
}

function check_success(response) {
  check(response, {
    "http1 is used": (r) => r.proto === "HTTP/1.1",
    "status is 200": (r) => r.status === 200,
  });
}

function check_committed(status) {
  check(status, {
    "committed within limit": (status) => status === "Committed",
  });
}

// perform a single put request at a preset key
export function put_single(i = 0, tag = "put_single") {
  if (content_type == "grpc") {
    if (tag != "setup" && exec.vu.iterationInInstance == 0) {
      grpc_client.connect(addr, {});
    }
    const payload = {
      key: key(i),
      value: val0,
    };
    const response = grpc_client.invoke("etcdserverpb.KV/Put", payload);

    check(response, {
      "status is 200": (r) => r && r.status === grpc.StatusOK,
    });

    const res = response.message;
    const header = res["header"];
    const term = header["raftTerm"];
    const rev = header["revision"];
    const txid = `${term}.${rev}`;
    return txid;
  } else {
    let payload = JSON.stringify({
      key: key(i),
      value: val0,
    });
    let params = {
      headers: {
        "Content-Type": "application/json",
      },
      tags: {
        caller: tag,
      },
    };

    let response = http.post(`${host}/v3/kv/put`, payload, params);
<<<<<<< HEAD

    check_success(response);

=======

    check_success(response);

>>>>>>> ee5523e9
    const res = response.json();
    const header = res["header"];
    const term = header["raftTerm"];
    const rev = header["revision"];
    const txid = `${term}.${rev}`;
    return txid;
  }
}

// check the status of a transaction id with the service
function get_tx_status(txid) {
  const response = http.get(`${host}/app/tx?transaction_id=${txid}`);
  return response.json()["status"];
}

function wait_for_committed(txid) {
  var s = "";
  const tries = 1000;
  for (let i = 0; i < tries; i++) {
    s = get_tx_status(txid);
    if (s == "Committed" || s == "Invalid") {
      break;
    }
  }
  check_committed(s);
}

// perform a single put request but poll until it is committed
export function put_single_wait(i = 0) {
  const txid = put_single(i, "put_single_wait");
  wait_for_committed(txid);
}

// perform a single get request at a preset key
export function get_single(i = 0, tag = "get_single") {
  if (content_type == "grpc") {
    if (tag != "setup" && exec.vu.iterationInInstance == 0) {
      grpc_client.connect(addr, {});
    }
    const payload = {
      key: key(i),
    };
    const response = grpc_client.invoke("etcdserverpb.KV/Range", payload);
<<<<<<< HEAD

    check(response, {
      "status is 200": (r) => r && r.status === grpc.StatusOK,
    });
  } else {
    let payload = JSON.stringify({
      key: key(i),
    });
    let params = {
      headers: {
        "Content-Type": "application/json",
      },
      tags: {
        caller: tag,
      },
    };

    let response = http.post(`${host}/v3/kv/range`, payload, params);

=======

    check(response, {
      "status is 200": (r) => r && r.status === grpc.StatusOK,
    });
  } else {
    let payload = JSON.stringify({
      key: key(i),
    });
    let params = {
      headers: {
        "Content-Type": "application/json",
      },
      tags: {
        caller: tag,
      },
    };

    let response = http.post(`${host}/v3/kv/range`, payload, params);

>>>>>>> ee5523e9
    check_success(response);
  }
}

// perform a single get request at a preset key
export function get_range(i = 0, tag = "get_range") {
  let payload = JSON.stringify({
    key: key(i),
    range_end: key(i + 1000),
  });
  let params = {
    headers: {
      "Content-Type": "application/json",
    },
    tags: {
      caller: tag,
    },
  };

  let response = http.post(`${host}/v3/kv/range`, payload, params);

  check_success(response);
}

// perform a single delete request at a preset key
export function delete_single(i = 0, tag = "delete_single") {
  if (content_type == "grpc") {
    if (tag != "setup" && exec.vu.iterationInInstance == 0) {
      grpc_client.connect(addr, {});
    }
    const payload = {
      key: key(i),
    };
    const response = grpc_client.invoke("etcdserverpb.KV/DeleteRange", payload);

    check(response, {
      "status is 200": (r) => r && r.status === grpc.StatusOK,
    });
  } else {
    let payload = JSON.stringify({
      key: key(i),
    });
    let params = {
      headers: {
        "Content-Type": "application/json",
      },
      tags: {
        caller: tag,
      },
    };

    let response = http.post(`${host}/v3/kv/delete_range`, payload, params);

    check_success(response);
  }
}

export function put_get_delete(i = 0) {
  put_single(i);
  get_single(i);
  delete_single(i);
}

// perform a single delete request but poll until it is committed
export function delete_single_wait(i = 0) {
  const txid = delete_single(i, "delete_single_wait");
  wait_for_committed(txid);
}

// Randomly select a request type to run
export function mixed_single() {
  const rnd = Math.random();
  if (rnd >= 0 && rnd < 0.6) {
    // 60% reads
    get_single();
  } else if (rnd >= 0.6 && rnd < 0.9) {
    // 30% writes
    put_single();
  } else {
    // 10% deletes
    delete_single();
  }
}

// Randomly select a request type to run
export function mixed_single_wait() {
  const rnd = Math.random();
  if (rnd >= 0 && rnd < 0.6) {
    // 60% reads
    get_single();
  } else if (rnd >= 0.5 && rnd < 0.85) {
    // 35% writes
    put_single();
  } else if (rnd >= 0.85 && rnd < 0.9) {
    // 5% writes
    put_single_wait();
  } else if (rnd >= 0.9 && rnd < 0.98) {
    // 8% deletes
    delete_single();
  } else {
    // 2% deletes
    delete_single_wait();
  }
}

export function get_receipt(receipt_txids, tag = "get_receipt") {
  const txid =
    receipt_txids[exec.scenario.iterationInTest % receipt_txids.length];

  const [revision, raftTerm] = txid.split(".");
  let payload = JSON.stringify({
    revision: revision,
    raftTerm: raftTerm,
  });
  let params = {
    headers: {
      "Content-Type": "application/json",
    },
    tags: {
      caller: tag,
    },
  };

  const response = http.post(`${host}/v3/receipt/get_receipt`, payload, params);
  check_success(response);
}<|MERGE_RESOLUTION|>--- conflicted
+++ resolved
@@ -12,10 +12,7 @@
 const maxVUs = __ENV.MAX_VUS;
 const func = __ENV.FUNC;
 const content_type = __ENV.CONTENT_TYPE;
-<<<<<<< HEAD
 const addr = __ENV.ADDR
-=======
->>>>>>> ee5523e9
 
 const duration_s = 5;
 const stageCount = 5;
@@ -77,10 +74,6 @@
 }
 const val0 = encoding.b64encode("value0");
 
-<<<<<<< HEAD
-=======
-const addr = "127.0.0.1:8000";
->>>>>>> ee5523e9
 const host = `https://${addr}`;
 
 const total_requests = rate * duration_s;
@@ -154,15 +147,9 @@
     };
 
     let response = http.post(`${host}/v3/kv/put`, payload, params);
-<<<<<<< HEAD
 
     check_success(response);
 
-=======
-
-    check_success(response);
-
->>>>>>> ee5523e9
     const res = response.json();
     const header = res["header"];
     const term = header["raftTerm"];
@@ -206,7 +193,6 @@
       key: key(i),
     };
     const response = grpc_client.invoke("etcdserverpb.KV/Range", payload);
-<<<<<<< HEAD
 
     check(response, {
       "status is 200": (r) => r && r.status === grpc.StatusOK,
@@ -226,27 +212,6 @@
 
     let response = http.post(`${host}/v3/kv/range`, payload, params);
 
-=======
-
-    check(response, {
-      "status is 200": (r) => r && r.status === grpc.StatusOK,
-    });
-  } else {
-    let payload = JSON.stringify({
-      key: key(i),
-    });
-    let params = {
-      headers: {
-        "Content-Type": "application/json",
-      },
-      tags: {
-        caller: tag,
-      },
-    };
-
-    let response = http.post(`${host}/v3/kv/range`, payload, params);
-
->>>>>>> ee5523e9
     check_success(response);
   }
 }
