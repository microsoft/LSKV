--- conflicted
+++ resolved
@@ -30,10 +30,7 @@
 
     workload: str
     rate: int
-<<<<<<< HEAD
     threads: int
-=======
->>>>>>> f11274fd
 
     def bench_name(self) -> str:
         """
@@ -91,11 +88,8 @@
             "etcd",
             "--target",
             str(self.config.rate),
-<<<<<<< HEAD
             "--threads",
             str(self.config.threads),
-=======
->>>>>>> f11274fd
             "--prop",
             f"etcd.endpoints={self.config.scheme()}://127.0.0.1:{self.config.port}",
             "--prop",
@@ -163,7 +157,6 @@
     parser = common.get_argument_parser()
 
     parser.add_argument(
-<<<<<<< HEAD
         "--workloads",
         action="extend",
         nargs="+",
@@ -173,8 +166,6 @@
     )
 
     parser.add_argument(
-=======
->>>>>>> f11274fd
         "--rate",
         action="extend",
         nargs="+",
@@ -182,7 +173,6 @@
         default=[],
         help="Maximum requests per second (0 is no limit)",
     )
-<<<<<<< HEAD
     parser.add_argument(
         "--threads",
         action="extend",
@@ -192,24 +182,16 @@
         help="Threads to use in ycsb",
     )
 
-=======
->>>>>>> f11274fd
-
     args = parser.parse_args()
 
     common.set_default_args(args)
 
-<<<<<<< HEAD
     if not args.workloads:
         args.workloads = ["a", "b", "c", "d", "e", "f"]
     if not args.rate:
         args.rate = [1000]
     if not args.threads:
         args.threads = [1]
-=======
-    if not args.rate:
-        args.rate = [1000]
->>>>>>> f11274fd
 
     return args
 
@@ -245,7 +227,6 @@
         logging.debug("adding workload: %s", workload)
         for rate in args.rate:
             logging.debug("adding rate: %s", rate)
-<<<<<<< HEAD
             for threads in args.threads:
                 logging.debug("adding threads: %s", threads)
                 for common_config in common.make_common_configurations(args):
@@ -256,15 +237,6 @@
                         threads=threads,
                     )
                     configs.append(conf)
-=======
-            for common_config in common.make_common_configurations(args):
-                conf = YCSBConfig(
-                    **asdict(common_config),
-                    workload=workload,
-                    rate=rate,
-                )
-                configs.append(conf)
->>>>>>> f11274fd
 
     return configs
 
