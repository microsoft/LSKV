--- conflicted
+++ resolved
@@ -126,13 +126,9 @@
     "plot_data = all_data.copy(deep=False)\n",
     "plot_data = plot_data[plot_data[\"rate\"] <= 200]\n",
     "plot_data = plot_data[plot_data[\"start_ms\"] > 250]\n",
-<<<<<<< HEAD
-    "p = analyser.plot_ecdf(plot_data, col=\"nodes\", ignore_vars=ignore_vars)"
-=======
     "p = analyser.plot_ecdf(plot_data, ignore_vars=ignore_vars)\n",
     "p.figure.suptitle(\"\")\n",
     "p.set(xlabel=\"latency (ms)\")"
->>>>>>> ee5523e9
    ]
   },
   {
