# Copyright (c) Microsoft Corporation. All rights reserved.
# Licensed under the MIT License.

"""
Test a single node
"""

import os
import re
from http import HTTPStatus

# pylint: disable=import-error
import ccf.ledger  # type: ignore
from loguru import logger

# pylint: disable=unused-import
# pylint: disable=no-name-in-module
from test_common import (
    b64decode,
    fixture_governance_client,
    fixture_http1_client,
    fixture_http1_client_unauthenticated,
    fixture_sandbox,
)

# pylint: disable=import-error
from lskv import governance  # type: ignore


# pylint: disable=redefined-outer-name
def test_starts(http1_client):
    """
    Test that the sandbox starts.
    """
    res = http1_client.raw().get("api")
    assert res.status_code == HTTPStatus.OK


# pylint: disable=redefined-outer-name
def test_unauthenticated(http1_client_unauthenticated):
    """
    Test that the unauthenticated users can't interact.
    """
    res = http1_client_unauthenticated.put("foo", "bar", check=False)
    assert res.status_code == HTTPStatus.UNAUTHORIZED
    res = http1_client_unauthenticated.get("foo", check=False)
    assert res.status_code == HTTPStatus.UNAUTHORIZED
    res = http1_client_unauthenticated.delete("foo", check=False)
    assert res.status_code == HTTPStatus.UNAUTHORIZED


# pylint: disable=redefined-outer-name
def test_kv_latest(http1_client):
    """
    Test that the KV system works with the optimistic queries
    """
    res = http1_client.put("foo", "bar")
    put_rev = res.json()["header"]["revision"]

    res = http1_client.get("foo")
    kvs = res.json()["kvs"]
    assert b64decode(kvs[0]["key"]) == "foo"
    assert b64decode(kvs[0]["value"]) == "bar"
    assert kvs[0]["createRevision"] == str(put_rev)
    assert kvs[0]["modRevision"] == str(put_rev)
    assert kvs[0]["version"] == "1"

    # writing to it again updates the revision and version
    res = http1_client.put("foo", "bar")
    check_response(res)
    update_rev = res.json()["header"]["revision"]

    res = http1_client.get("foo")
    check_response(res)
    kvs = res.json()["kvs"]
    assert b64decode(kvs[0]["key"]) == "foo"
    assert b64decode(kvs[0]["value"]) == "bar"
    assert kvs[0]["createRevision"] == str(put_rev)
    assert kvs[0]["modRevision"] == str(update_rev)
    assert kvs[0]["version"] == "2"

    # then we can delete it
    res = http1_client.delete("foo")

    # and not see it any more
    res = http1_client.get("foo")
    assert "kvs" not in res.json()

    # then create it again and it should have a new version and create_revision
    res = http1_client.put("foo", "bar")
    check_response(res)
    put_rev = res.json()["header"]["revision"]

    res = http1_client.get("foo")
    check_response(res)
    kvs = res.json()["kvs"]
    assert b64decode(kvs[0]["key"]) == "foo"
    assert b64decode(kvs[0]["value"]) == "bar"
    assert kvs[0]["createRevision"] == str(put_rev)
    assert kvs[0]["modRevision"] == str(put_rev)
    assert kvs[0]["version"] == "1"


# pylint: disable=redefined-outer-name
def test_kv_historical(http1_client):
    """
    Test that historical queries work.
    """
    revisions = []
    for i in range(5):
        res = http1_client.put("fooh", f"bar{i}")
        rev = int(res.json()["header"]["revision"])
        term = int(res.json()["header"]["raftTerm"])
        revisions.append((rev, term))

    # should probably wait for commit to do this
    rev, term = revisions[-1]
    http1_client.wait_for_commit(term, rev)

    create_rev = revisions[0][0]
    for i, (rev, term) in enumerate(revisions):
        res = http1_client.get("fooh", rev=rev)
        check_response(res)
        kvs = res.json()["kvs"]
        assert b64decode(kvs[0]["key"]) == "fooh"
        assert b64decode(kvs[0]["value"]) == f"bar{i}"
        assert kvs[0]["createRevision"] == str(create_rev)
        assert kvs[0]["modRevision"] == str(rev)
        assert kvs[0]["version"] == str(i + 1)

    res = http1_client.delete("fooh")
<<<<<<< HEAD
=======
    check_response(res)
    deleted_rev = int(res.json()["header"]["revision"])
>>>>>>> dd29a80d

    for i, (rev, term) in enumerate(revisions):
        # still there
        res = http1_client.get("fooh", rev=rev)
        check_response(res)
        kvs = res.json()["kvs"]
        assert b64decode(kvs[0]["key"]) == "fooh"
        assert b64decode(kvs[0]["value"]) == f"bar{i}"
        assert kvs[0]["createRevision"] == str(create_rev)
        assert kvs[0]["modRevision"] == str(rev)
        assert kvs[0]["version"] == str(i + 1)

    # but we can't see it in the historical keyspace anymore
    res = http1_client.get("fooh", rev=deleted_rev)
    check_response(res)
    assert "kvs" not in res.json()  # fields with default values are not included
    assert "count" not in res.json()  # fields with default values are not included


# pylint: disable=redefined-outer-name
def test_kv_compaction(http1_client):
    """
    Test that compacted entries aren't accessible.
    """
    revisions = []
    for i in range(5):
        res = http1_client.put("foocompact", f"bar{i}")
        check_response(res)
        hdr = res.json()["header"]
        rev = int(hdr["revision"])
        term = int(hdr["raftTerm"])
        revisions.append((rev, term))

    rev, term = revisions[-1]
    http1_client.wait_for_commit(term, rev)

    # remove earlier items
    res = http1_client.compact(revisions[2][0])
    check_response(res)

    # check that we can't access all of them
    for i in range(5):
        res = http1_client.get("foocompact", rev=revisions[i][0])
        success = revisions[i][0] >= revisions[2][0]
        check_response(res)
        if success:
            assert int(res.json()["count"]) == 1
        else:
            assert "count" not in res.json()


def test_status_version(http1_client):
    """
    Test that the status endpoint returns the version.
    """
    res = http1_client.status()
    version = res.json()["version"]
    version_re = r"^\d+\.\d+\.\d+(-.*)?$"
    assert re.match(version_re, version)


# pylint: disable=redefined-outer-name
def test_lease_kv(http1_client):
    """
    Test lease attachment to keys.
    """
    key = __name__
    # create a lease
    _, proto = http1_client.lease_grant()
    lease_id = proto.ID

    # then create a key with it
    http1_client.put(key, "present", lease_id=lease_id)

    # then get the key to check it has the lease id set
    res = http1_client.get(key)
    assert res.json()["kvs"][0]["lease"] == lease_id

    # revoke the lease
    http1_client.lease_revoke(lease_id)

    # get the key again to see if it exists
    res = http1_client.get(key)
    assert "kvs" not in res.json()


# pylint: disable=redefined-outer-name
def test_lease(http1_client):
    """
    Test lease creation, revocation and keep-alive.
    """
    # creating a lease works
    _, proto = http1_client.lease_grant()
    lease_id = proto.ID

    # then we can keep that lease alive (extending the ttl)
    http1_client.lease_keep_alive(lease_id)

    # and explicitly revoke the lease
    http1_client.lease_revoke(lease_id)

    # but we can't keep a revoked lease alive
    res, proto = http1_client.lease_keep_alive(lease_id, check=False)
    logger.info("res: {} {}", res.status_code, res.text)
    assert res.status_code == 400

    # and we can't revoke lease that wasn't active (or known)
    missing_id = "002"
    http1_client.lease_revoke(missing_id)


def test_tx_status(http1_client):
    """
    Test custom tx_status endpoint.
    """
    res = http1_client.put("footx", "bar")
    check_response(res)
    j = res.json()
    term = j["header"]["raftTerm"]
    rev = j["header"]["revision"]
    http1_client.wait_for_commit(term, rev)

    res = http1_client.tx_status(term, rev)
    check_response(res)
    status = res.json()["status"]
    # the node needs time to commit, but that may have happened already
    assert status in ["Pending", "Committed"]

    res = http1_client.tx_status(term, 100000)
    check_response(res)
    # a tx far in the future may have been submitted by another node
    assert "status" not in res.json()  # missing status means Unknown

    res = http1_client.tx_status(int(term) + 1, int(rev) - 1)
    check_response(res)
    status = res.json()["status"]
    assert status == "Invalid"


def test_public_prefix(governance_client, http1_client, sandbox):
    """
    Test the constitution action for public prefixes.
    """
    prefix = "mysecretprefix"
    res = http1_client.put(f"{prefix}/test", "my secret")
    check_response(res)
    term = int(res.json()["header"]["raftTerm"])
    rev = int(res.json()["header"]["revision"])
    http1_client.wait_for_commit(term, rev)

    ledger = ccf.ledger.Ledger(
        [os.path.join(sandbox.workspace(), "sandbox_0", "0.ledger")],
        committed_only=False,
    )
    txn = ledger.get_transaction(rev)
    public_domain = txn.get_public_domain()
    assert len(public_domain.get_tables()) == 0

    # set a secret prefix
    proposal = governance.Proposal()
    proposal.set_public_prefix(prefix)
    res = governance_client.propose(proposal)
    proposal_id = res.proposal_id
    governance_client.accept(proposal_id)

    res = http1_client.put(f"{prefix}/test", "my secret")
    check_response(res)
    term = int(res.json()["header"]["raftTerm"])
    rev = int(res.json()["header"]["revision"])
    http1_client.wait_for_commit(term, rev)

    ledger = ccf.ledger.Ledger(
        [os.path.join(sandbox.workspace(), "sandbox_0", "0.ledger")],
        committed_only=False,
    )
    txn = ledger.get_transaction(rev)
    public_domain = txn.get_public_domain()
    assert len(public_domain.get_tables()) == 1

    # setting an existing prefix is ok
    proposal = governance.Proposal()
    proposal.set_public_prefix(prefix)
    res = governance_client.propose(proposal)
    proposal_id = res.proposal_id
    governance_client.accept(proposal_id)

    # removing an existing prefix is ok
    proposal = governance.Proposal()
    proposal.remove_public_prefix(prefix)
    res = governance_client.propose(proposal)
    proposal_id = res.proposal_id
    governance_client.accept(proposal_id)

    # and removing one that doesn't exist is ok too
    proposal = governance.Proposal()
    proposal.remove_public_prefix(prefix)
    res = governance_client.propose(proposal)
    proposal_id = res.proposal_id
    governance_client.accept(proposal_id)

    # setting a new key now doesn't end up public
    res = http1_client.put(f"{prefix}/test", "my secret")
    check_response(res)
    term = int(res.json()["header"]["raftTerm"])
    rev = int(res.json()["header"]["revision"])
    http1_client.wait_for_commit(term, rev)

    ledger = ccf.ledger.Ledger(
        [os.path.join(sandbox.workspace(), "sandbox_0", "0.ledger")],
        committed_only=False,
    )
    txn = ledger.get_transaction(rev)
    public_domain = txn.get_public_domain()
    assert len(public_domain.get_tables()) == 0


def check_response(res, status=HTTPStatus.OK):
    """
    Check a response to be success.
    """
    logger.info("res: {} {}", res.status_code, res.text)
    assert res.status_code == status
    check_header(res.json())


def check_header(body):
    """
    Check the header is well-formed.
    """
    assert "header" in body
    header = body["header"]
    assert "clusterId" in header
    assert "memberId" in header
    assert "revision" in header
    assert "raftTerm" in header<|MERGE_RESOLUTION|>--- conflicted
+++ resolved
@@ -129,11 +129,8 @@
         assert kvs[0]["version"] == str(i + 1)
 
     res = http1_client.delete("fooh")
-<<<<<<< HEAD
-=======
     check_response(res)
     deleted_rev = int(res.json()["header"]["revision"])
->>>>>>> dd29a80d
 
     for i, (rev, term) in enumerate(revisions):
         # still there
