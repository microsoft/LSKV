--- conflicted
+++ resolved
@@ -5,21 +5,13 @@
 Test a single node
 """
 
-<<<<<<< HEAD
-=======
 from http import HTTPStatus
 
 from loguru import logger
-
->>>>>>> 374b6edd
 # pylint: disable=unused-import
 # pylint: disable=no-name-in-module
-from test_common import (
-    b64decode,
-    fixture_http1_client,
-    fixture_http1_client_unauthenticated,
-    fixture_sandbox,
-)
+from test_common import (b64decode, fixture_http1_client,
+                         fixture_http1_client_unauthenticated, fixture_sandbox)
 
 
 # pylint: disable=redefined-outer-name
@@ -88,9 +80,6 @@
         # still there
         res = http1_client.get("fooh", rev=rev)
         assert b64decode(res.json()["kvs"][0]["key"]) == "fooh"
-<<<<<<< HEAD
-        assert b64decode(res.json()["kvs"][0]["value"]) == f"bar{i}"
-=======
         assert b64decode(res.json()["kvs"][0]["value"]) == f"bar{i}"
 
 
@@ -102,25 +91,20 @@
     key = __name__
     # create a lease
     res = http1_client.lease_grant()
-    check_response(res)
     lease_id = res.json()["ID"]
 
     # then create a key with it
     res = http1_client.put(key, "present", lease_id=lease_id)
-    check_response(res)
 
     # then get the key to check it has the lease id set
     res = http1_client.get(key)
-    check_response(res)
     assert res.json()["kvs"][0]["lease"] == lease_id
 
     # revoke the lease
     res = http1_client.lease_revoke(lease_id)
-    check_response(res)
 
     # get the key again to see if it exists
     res = http1_client.get(key)
-    check_response(res)
     assert "kvs" not in res.json()
 
 
@@ -131,16 +115,13 @@
     """
     # creating a lease works
     res = http1_client.lease_grant()
-    check_response(res)
     lease_id = res.json()["ID"]
 
     # then we can keep that lease alive (extending the ttl)
     res = http1_client.lease_keep_alive(lease_id)
-    check_response(res)
 
     # and explicitly revoke the lease
     res = http1_client.lease_revoke(lease_id)
-    check_response(res)
 
     # but we can't keep a revoked lease alive
     res = http1_client.lease_keep_alive(lease_id)
@@ -149,27 +130,4 @@
 
     # and we can't revoke lease that wasn't active (or known)
     missing_id = "002"
-    res = http1_client.lease_revoke(missing_id)
-    check_response(res)
-
-
-def check_response(res):
-    """
-    Check a response to be success.
-    """
-    logger.info("res: {} {}", res.status_code, res.text)
-    assert res.status_code == HTTPStatus.OK
-    check_header(res.json())
-
-
-def check_header(body):
-    """
-    Check the header is well-formed.
-    """
-    assert "header" in body
-    header = body["header"]
-    assert "clusterId" in header
-    assert "memberId" in header
-    assert "revision" in header
-    assert "raftTerm" in header
->>>>>>> 374b6edd
+    res = http1_client.lease_revoke(missing_id)