# Copyright (c) Microsoft Corporation. All rights reserved.
# Licensed under the MIT License.

"""
Common utils for testing.
"""

import base64
import hashlib
import http
import os
import time
from http import HTTPStatus
from subprocess import PIPE, Popen
from typing import List

import ccf.receipt
# pylint: disable=import-error
import etcd_pb2  # type: ignore
import httpx
# pylint: disable=import-error
import lskvserver_pb2  # type: ignore
import pytest
import typing_extensions
from cryptography.x509 import load_pem_x509_certificate
from google.protobuf.json_format import MessageToDict, ParseDict
from loguru import logger


class Sandbox:
    """
    Run the sandbox with lskv loaded.
    """

    def __init__(self, http2: bool):
        self.nodes = 1
        self.port = 8000
        self.http_version = 2 if http2 else 1
        self.proc = None

    def __enter__(self):
        self.proc = self.spawn()

    def __exit__(
        self, ex_type, ex_value, ex_traceback
    ) -> typing_extensions.Literal[False]:
        if self.proc:
            logger.info("terminating store process")
            self.proc.terminate()
            # give it a second to shutdown
            time.sleep(1)
            if not self.proc.poll():
                # process is still running, kill it
                logger.info("killing store process")
                self.proc.kill()
            self.proc.wait()
            logger.info("stopped")

        return False

    def wait_for_ready(self) -> bool:
        """
        Wait for the datastore to be ready to accept requests.
        """
        return self._wait_for_ready(self.port)

    def _wait_for_ready(self, port: int, tries=60) -> bool:
        client = self.etcdctl_client()
        client += ["get", "missing key"]
        if self.http_version == 1:
            client = [
                "curl",
                "--silent",
                "--cacert",
                self.cacert(),
                "--cert",
                self.cert(),
                "--key",
                self.key(),
                "-X",
                "POST",
                f"https://127.0.0.1:{self.port}/v3/kv/range",
                "-d",
                '{"key":"bWlzc2luZyBrZXkK"}',
                "-H",
                "Content-Type: application/json",
            ]

        for i in range(0, tries):
            logger.debug("running ready check with cmd {}", client)
            # pylint: disable=consider-using-with
            proc = Popen(client, stdout=PIPE)
            if proc.wait() == 0:
                out = proc.stdout
                if out:
                    outlines = out.readlines()
                    if "revision" in "\n".join(map(str, outlines)):
                        logger.info(
                            "finished waiting for port ({}) to be open, try {}", port, i
                        )
                        return True
                    logger.warning("output didn't match: {}", outlines)
            logger.debug("waiting for port ({}) to be open, try {}", port, i)
            time.sleep(1)
        logger.error("took too long waiting for port {} ({}s)", port, tries)
        return False

    def spawn(self) -> Popen:
        """
        Spawn a new sandbox instance.
        """
        with open(
            os.path.join(self.output_dir(), "node.out"), "w", encoding="utf-8"
        ) as out:
            with open(
                os.path.join(self.output_dir(), "node.err"),
                "w",
                encoding="utf-8",
            ) as err:
                libargs = ["build/liblskv.virtual.so"]
                env = os.environ.copy()
                env["VENV_DIR"] = os.path.join(os.getcwd(), ".venv")
                nodes = []
                for i in range(self.nodes):
                    nodes += ["--node", f"local://127.0.0.1:{self.port+i}"]
                kvs_cmd = (
                    ["/opt/ccf_virtual/bin/sandbox.sh", "-p"]
                    + libargs
                    + [
                        "--workspace",
                        self.workspace(),
                        "--verbose",
                    ]
                    + nodes
                )
                if self.http_version == 2:
                    kvs_cmd += ["--http2"]
                logger.info("spawning lskv: {}", kvs_cmd)
                return Popen(kvs_cmd, stdout=out, stderr=err, env=env)

    def output_dir(self) -> str:
        """
        Return the output directory for this sandbox run.
        """
        return "tests"

    def workspace(self):
        """
        Return the workspace directory for this store.
        """
        return os.path.join(os.getcwd(), self.output_dir(), "workspace")

    def cacert(self) -> str:
        """
        Return the path to the CA certificate.
        """
        return f"{self.workspace()}/sandbox_common/service_cert.pem"

    def cert(self) -> str:
        """
        Return the path to the client certificate.
        """
        return f"{self.workspace()}/sandbox_common/user0_cert.pem"

    def key(self) -> str:
        """
        Return the path to the key for the client certificate.
        """
        return f"{self.workspace()}/sandbox_common/user0_privk.pem"

    def etcdctl_client(self) -> List[str]:
        """
        Get the etcdctl client command for this datastore.
        """
        return [
            "bin/etcdctl",
            "--endpoints",
            f"https://127.0.0.1:{self.port}",
            "--cacert",
            self.cacert(),
            "--cert",
            self.cert(),
            "--key",
            self.key(),
        ]


@pytest.fixture(name="sandbox", scope="module")
def fixture_sandbox():
    """
    Start the sandbox and wait to be ready.
    """
    sandbox = Sandbox(http2=False)
    with sandbox:
        ready = sandbox.wait_for_ready()
        if ready:
            yield sandbox
        else:
            raise Exception("failed to prepare the sandbox")


@pytest.fixture(name="http1_client", scope="module")
def fixture_http1_client(sandbox):
    """
    Make a http1 client for the sandbox.
    """
    cacert = sandbox.cacert()
    client_cert = (sandbox.cert(), sandbox.key())
    with httpx.Client(
        http2=False, verify=cacert, cert=client_cert, base_url="https://127.0.0.1:8000"
    ) as client:
        yield HttpClient(client)


@pytest.fixture(name="http1_client_unauthenticated", scope="module")
def fixture_http1_client_unauthenticated(sandbox):
    """
    Make an unauthenticated http1 client for the sandbox.
    """
    cacert = sandbox.cacert()
    with httpx.Client(
        http2=False, verify=cacert, base_url="https://127.0.0.1:8000"
    ) as client:
        yield HttpClient(client)


def b64encode(in_str: str) -> str:
    """
    Base64 encode a string.
    """
    return base64.b64encode(in_str.encode("utf-8")).decode("utf-8")


def b64decode(in_str: str) -> str:
    """
    Base64 decode a string.
    """
    return base64.b64decode(in_str).decode("utf-8")


class HttpClient:
    """
    A raw http client for communicating with lskv over json.
    """

    def __init__(self, client: httpx.Client):
        """
        Create a new http client.
        """
        self.client = client

    def wait_for_commit(self, term: int, rev: int, tries=100) -> bool:
        """
        Wait for a commit to be successful.
        """
        txid = f"{term}.{rev}"
        i = 0
        while True:
            i += 1
            tx_status = self.tx_status(txid)
            logger.debug("tx_status: {}", tx_status)
            if tx_status.status_code == HTTPStatus.OK:
                body = tx_status.json()
                if "status" in body:
                    status = body["status"]
                    logger.debug("tx_status.status: {}", status)
                    if status == "Unknown":
                        pass
                    elif status == "Pending":
                        pass
                    elif status == "Committed":
                        return True
                    elif status == "Invalid":
                        return False
            if i > tries:
                raise Exception("failed to wait for commit")
            time.sleep(0.1)

    def tx_status(self, txid: str):
        """
        Get the status of a transaction id.
        """
        return self.client.get(f"/app/tx?transaction_id={txid}")

    def get(self, key: str, range_end: str = "", rev: int = 0):
        """
        Perform a get operation on lskv.
        """
        logger.info("Get: {} {} {}", key, range_end, rev)
        req = etcd_pb2.RangeRequest()
        req.key = key.encode("utf-8")
        if range_end:
            req.range_end = range_end.encode("utf-8")
        if rev:
<<<<<<< HEAD
            req.revision = rev
        j = MessageToDict(req)
        res = self.client.post("/v3/kv/range", json=j)
        check_response(res)
        return res

    def put(
        self, key: str, value: str, wait_for_commit: bool = True, check_receipt=True
    ):
        """
        Perform a put operation on lskv.
        """
        logger.info("Put: {} {}", key, value)
        req = etcd_pb2.PutRequest()
        req.key = key.encode("utf-8")
        req.value = value.encode("utf-8")
        j = MessageToDict(req)
        res = self.client.post("/v3/kv/put", json=j)
        check_response(res)
        if wait_for_commit:
            rev, term = extract_rev_term(res)
            self.wait_for_commit(term, rev)
        if check_receipt:
            res_pb = ParseDict(res.json(), etcd_pb2.PutResponse())
            self.check_receipt("put", req, res_pb)
        return res

    def delete(
        self,
        key: str,
        range_end: str = "",
        wait_for_commit: bool = True,
        check_receipt=True,
    ):
=======
            j["revision"] = rev
        return self.client.post("/v3/kv/range", json=j)

    def put(self, key: str, value: str, lease_id: int = 0):
        """
        Perform a put operation on lskv.
        """
        logger.info("Put: {} {} {}", key, value, lease_id)
        j: Dict[str, Any] = {"key": b64encode(key), "value": b64encode(value)}
        if lease_id:
            j["lease"] = lease_id
        return self.client.post("/v3/kv/put", json=j)

    def delete(self, key: str, range_end: str = ""):
>>>>>>> 374b6edd
        """
        Perform a delete operation on lskv.
        """
        logger.info("Delete: {} {}", key, range_end)
        req = etcd_pb2.DeleteRangeRequest()
        req.key = key.encode("utf-8")
        if range_end:
            req.range_end = range_end.encode("utf-8")
        j = MessageToDict(req)
        res = self.client.post("/v3/kv/delete_range", json=j)
        check_response(res)
        if wait_for_commit:
            rev, term = extract_rev_term(res)
            self.wait_for_commit(term, rev)
        if check_receipt:
            res_pb = ParseDict(res.json(), etcd_pb2.DeleteRangeResponse())
            self.check_receipt("delete_range", req, res_pb)
        return res

    def get_receipt(self, rev: int, term: int):
        """
        Get a receipt for a revision and term.
        """
        logger.info("GetReceipt: {} {}", rev, term)
        req = lskvserver_pb2.GetReceiptRequest()
        req.revision = rev
        req.raft_term = term
        j = MessageToDict(req)
        res = self.client.post(
            "/v3/receipt/get_receipt",
            json=j,
        )
        if res.status_code == http.HTTPStatus.ACCEPTED:
            logger.info("GetReceipt: ACCEPTED")
            # accepted, retry
            res = self.client.post(
                "/v3/receipt/get_receipt",
                json=j,
            )
        return res

    def lease_grant(self, ttl: int = 60):
        """
        Perform a lease grant operation.
        """
        logger.info("LeaseGrant: {}", ttl)
        j = {"TTL": ttl}
        return self.client.post("/v3/lease/grant", json=j)

    def lease_revoke(self, lease_id: str):
        """
        Perform a lease revoke operation.
        """
        logger.info("LeaseRevoke: {}", lease_id)
        j = {"ID": lease_id}
        return self.client.post("/v3/lease/revoke", json=j)

    def lease_keep_alive(self, lease_id: str):
        """
        Perform a lease keep_alive operation.
        """
        logger.info("LeaseKeepAlive: {}", lease_id)
        j = {"ID": lease_id}
        return self.client.post("/v3/lease/keepalive", json=j)

    def raw(self) -> httpx.Client:
        """
        Get the raw client.
        """
        return self.client

    def check_receipt(self, req_type: str, request, response):
        """
        Check a receipt for a request and response.
        """
        rev, term = extract_rev_term_pb(response)
        res = self.get_receipt(rev, term)
        check_response(res)
        receipt = res.json()["receipt"]
        tx_receipt = receipt["txReceipt"]
        leaf_components = tx_receipt["leafComponents"]
        claims_digest:str = leaf_components["claimsDigest"]
        write_set_digest:str = leaf_components["writeSetDigest"]
        commit_evidence = leaf_components["commitEvidence"]

        response.ClearField("header")

        commit_evidence_digest = hashlib.sha256(commit_evidence.encode("utf-8")).hexdigest()
        leaf_parts = [write_set_digest, commit_evidence_digest, claims_digest]
        leaf = hashlib.sha256("".join(leaf_parts).encode("utf-8")).hexdigest()

        proof = tx_receipt["proof"]
        signature = receipt["signature"]
        cert = receipt["cert"]
        node_cert = load_pem_x509_certificate(cert.encode())

        root = ccf.receipt.root(leaf, proof)
        ccf.receipt.verify(root, signature, node_cert)

        # receipt is valid, check if it matches our claims too
        claims = lskvserver_pb2.ReceiptClaims()
        getattr(claims, f"request_{req_type}").CopyFrom(request)
        getattr(claims, f"response_{req_type}").CopyFrom(response)
        claims_ser = claims.SerializeToString()
        claims_digest_calculated = hashlib.sha256(claims_ser).hexdigest()
        assert claims_digest == claims_digest_calculated


def check_response(res):
    """
    Check a response to be success.
    """
    logger.info("res: {} {}", res.status_code, res.text)
    assert res.status_code == 200
    check_header(res.json())


def check_header(body):
    """
    Check the header is well-formed.
    """
    assert "header" in body
    header = body["header"]
    assert "clusterId" in header
    assert "memberId" in header
    assert "revision" in header
    assert "raftTerm" in header


def extract_rev_term(res):
    """
    Extract the revision and term from a response.
    """
    header = res.json()["header"]
    return int(header["revision"]), int(header["raftTerm"])


def extract_rev_term_pb(res):
    """
    Extract the revision and term from a pb response.
    """
    header = res.header
    return header.revision, header.raft_term<|MERGE_RESOLUTION|>--- conflicted
+++ resolved
@@ -292,7 +292,6 @@
         if range_end:
             req.range_end = range_end.encode("utf-8")
         if rev:
-<<<<<<< HEAD
             req.revision = rev
         j = MessageToDict(req)
         res = self.client.post("/v3/kv/range", json=j)
@@ -300,7 +299,7 @@
         return res
 
     def put(
-        self, key: str, value: str, wait_for_commit: bool = True, check_receipt=True
+        self, key: str, value: str, lease_id:int=0, wait_for_commit: bool = True, check_receipt=True
     ):
         """
         Perform a put operation on lskv.
@@ -309,6 +308,8 @@
         req = etcd_pb2.PutRequest()
         req.key = key.encode("utf-8")
         req.value = value.encode("utf-8")
+        if lease_id:
+            req.lease = lease_id
         j = MessageToDict(req)
         res = self.client.post("/v3/kv/put", json=j)
         check_response(res)
@@ -327,22 +328,6 @@
         wait_for_commit: bool = True,
         check_receipt=True,
     ):
-=======
-            j["revision"] = rev
-        return self.client.post("/v3/kv/range", json=j)
-
-    def put(self, key: str, value: str, lease_id: int = 0):
-        """
-        Perform a put operation on lskv.
-        """
-        logger.info("Put: {} {} {}", key, value, lease_id)
-        j: Dict[str, Any] = {"key": b64encode(key), "value": b64encode(value)}
-        if lease_id:
-            j["lease"] = lease_id
-        return self.client.post("/v3/kv/put", json=j)
-
-    def delete(self, key: str, range_end: str = ""):
->>>>>>> 374b6edd
         """
         Perform a delete operation on lskv.
         """
@@ -390,7 +375,9 @@
         """
         logger.info("LeaseGrant: {}", ttl)
         j = {"TTL": ttl}
-        return self.client.post("/v3/lease/grant", json=j)
+        res =  self.client.post("/v3/lease/grant", json=j)
+        check_response(res)
+        return res
 
     def lease_revoke(self, lease_id: str):
         """
@@ -398,7 +385,9 @@
         """
         logger.info("LeaseRevoke: {}", lease_id)
         j = {"ID": lease_id}
-        return self.client.post("/v3/lease/revoke", json=j)
+        res =  self.client.post("/v3/lease/revoke", json=j)
+        check_response(res)
+        return res
 
     def lease_keep_alive(self, lease_id: str):
         """
@@ -406,7 +395,9 @@
         """
         logger.info("LeaseKeepAlive: {}", lease_id)
         j = {"ID": lease_id}
-        return self.client.post("/v3/lease/keepalive", json=j)
+        res =  self.client.post("/v3/lease/keepalive", json=j)
+        check_response(res)
+        return res
 
     def raw(self) -> httpx.Client:
         """
