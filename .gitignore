--- conflicted
+++ resolved
@@ -23,9 +23,7 @@
 
 /*.out
 
-<<<<<<< HEAD
 *_pb2.py
 *_pb2.pyi
-=======
-/docker-workspace/
->>>>>>> 8e944d7f
+
+/docker-workspace/