build/
*.deb
/.venv_ccf_sandbox/
workspace/
/.cache/
.venv_ccf_sandbox/

/scripts/env/
node_modules/
bin/
.vscode/

/bench/
/*.etcd/

/.venv/
/certs/

.ipynb_checkpoints/
/plots/

*.pyc
*.egg-info

*.out
*.err

<<<<<<< HEAD
/docker-workspace/

/*.parquet

*.pub
hosts
=======
*_pb2.py
*_pb2.pyi

/docker-workspace/

/.direnv/
/.envrc

/result

/*.parquet
>>>>>>> ee5523e9
<|MERGE_RESOLUTION|>--- conflicted
+++ resolved
@@ -25,18 +25,12 @@
 *.out
 *.err
 
-<<<<<<< HEAD
-/docker-workspace/
-
-/*.parquet
-
-*.pub
-hosts
-=======
 *_pb2.py
 *_pb2.pyi
 
 /docker-workspace/
+
+/*.parquet
 
 /.direnv/
 /.envrc
@@ -44,4 +38,6 @@
 /result
 
 /*.parquet
->>>>>>> ee5523e9
+
+*.pub
+hosts