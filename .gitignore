--- conflicted
+++ resolved
@@ -27,10 +27,8 @@
 
 /docker-workspace/
 
-<<<<<<< HEAD
 /.direnv/
 
 /result
-=======
-/*.parquet
->>>>>>> e0e15dd4
+
+/*.parquet