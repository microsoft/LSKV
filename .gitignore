--- conflicted
+++ resolved
@@ -14,10 +14,7 @@
 default.etcd/
 
 /.venv/
-<<<<<<< HEAD
 /certs/
-=======
 
 /.ipynb_checkpoints/
-/plots/
->>>>>>> b363500e
+/plots/