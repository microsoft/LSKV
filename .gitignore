build/**
*.deb
/.venv_ccf_sandbox/
workspace/
/.cache/
.venv_ccf_sandbox/

/scripts/env/
node_modules/
bin/
.vscode/

/bench/
default.etcd/

<<<<<<< HEAD
/.venv/
/.ipynb_checkpoints/
/plots/
=======
/.venv/
>>>>>>> a3a38858
<|MERGE_RESOLUTION|>--- conflicted
+++ resolved
@@ -13,10 +13,7 @@
 /bench/
 default.etcd/
 
-<<<<<<< HEAD
 /.venv/
+
 /.ipynb_checkpoints/
-/plots/
-=======
-/.venv/
->>>>>>> a3a38858
+/plots/