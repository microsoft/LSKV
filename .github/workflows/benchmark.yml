--- conflicted
+++ resolved
@@ -11,11 +11,7 @@
 jobs:
   benchmark:
     runs-on: ubuntu-20.04
-<<<<<<< HEAD
-    container: mcr.microsoft.com/ccf/app/dev:3.0.0-rc2-virtual
-=======
     container: mcr.microsoft.com/ccf/app/dev:4.0.0-dev2-virtual
->>>>>>> ee5523e9
 
     steps:
       - name: Checkout repository
