name: "CI"

on:
  push:
    branches: [main]
  pull_request:
    branches: [main]

env:
  ACR_REGISTRY: ccfmsrc.azurecr.io
  ACR_TOKEN_NAME: lskv-push-token
  DOCKER_BUILDKIT: 1 # https://docs.docker.com/develop/develop-images/build_enhancements/

jobs:
  build-and-test:
    runs-on: ubuntu-20.04
    container: mcr.microsoft.com/ccf/app/dev:3.0.0-rc1-virtual

    steps:
      - name: Checkout repository
        uses: actions/checkout@v3

      - name: Build app
<<<<<<< HEAD
=======
        run: make build-virtual

  test-virtual:
    runs-on: ubuntu-20.04
    container: mcr.microsoft.com/ccf/app/dev:3.0.0-rc1-virtual

    steps:
      - name: Checkout repository
        uses: actions/checkout@v3
        with:
          submodules: true

      - name: Build app
>>>>>>> 6419a6a1
        run: make build-virtual

      - name: Install go
        run: curl -L -o go1.19.1.linux-amd64.tar.gz https://go.dev/dl/go1.19.1.linux-amd64.tar.gz && tar -C /usr/local -xzf go1.19.1.linux-amd64.tar.gz

      - name: Test app
        run: make tests

      - name: Test app (etcd integration tests)
        run: export PATH=$PATH:/usr/local/go/bin && make test-virtual
        continue-on-error: true

  build-docker-virtual:
    runs-on: ubuntu-20.04

    steps:
      - name: Checkout repository
        uses: actions/checkout@v3

      - name: Build container
        run: docker build -t $ACR_REGISTRY/public/lskv:latest-virtual -f Dockerfile.virtual .

      - name: Log in to registry
        if: github.event_name == 'push' && github.ref == 'refs/heads/main'
        run: docker login -u $ACR_TOKEN_NAME -p ${{ secrets.ACR_LSKV_PUSH_TOKEN_PASSWORD }} $ACR_REGISTRY

      - name: Push virtual image
        if: github.event_name == 'push' && github.ref == 'refs/heads/main'
        run: docker push $ACR_REGISTRY/public/lskv:latest-virtual

  build-docker-sgx:
    runs-on: ubuntu-20.04

    steps:
      - name: Checkout repository
        uses: actions/checkout@v3

      - name: Build container
        run: docker build -t $ACR_REGISTRY/public/lskv:latest-sgx -f Dockerfile.sgx .

      - name: Log in to registry
        if: github.event_name == 'push' && github.ref == 'refs/heads/main'
        run: docker login -u $ACR_TOKEN_NAME -p ${{ secrets.ACR_LSKV_PUSH_TOKEN_PASSWORD }} $ACR_REGISTRY

      - name: Push sgx image
        if: github.event_name == 'push' && github.ref == 'refs/heads/main'
        run: docker push $ACR_REGISTRY/public/lskv:latest-sgx

  checks:
    runs-on: ubuntu-latest
    container: ccfmsrc.azurecr.io/ccf/ci/sgx:oe-0.18.2-protoc

    steps:
      - name: Make sure github workspace is git safe
        run: git config --global --add safe.directory "$GITHUB_WORKSPACE"

      - name: Checkout repository
        uses: actions/checkout@v3

      - name: Run checks
        run: ./scripts/ci-checks.sh

  check-issues:
    runs-on: ubuntu-20.04

    steps:
      - name: Checkout repository
        uses: actions/checkout@v3

      - name: Check issues
        run: ./scripts/check-issues.sh
        env:
          GITHUB_TOKEN: ${{ secrets.GITHUB_TOKEN }}<|MERGE_RESOLUTION|>--- conflicted
+++ resolved
@@ -21,22 +21,6 @@
         uses: actions/checkout@v3
 
       - name: Build app
-<<<<<<< HEAD
-=======
-        run: make build-virtual
-
-  test-virtual:
-    runs-on: ubuntu-20.04
-    container: mcr.microsoft.com/ccf/app/dev:3.0.0-rc1-virtual
-
-    steps:
-      - name: Checkout repository
-        uses: actions/checkout@v3
-        with:
-          submodules: true
-
-      - name: Build app
->>>>>>> 6419a6a1
         run: make build-virtual
 
       - name: Install go
